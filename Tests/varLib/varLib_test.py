--- conflicted
+++ resolved
@@ -204,7 +204,6 @@
             save_before_dump=True,
         )
 
-<<<<<<< HEAD
     def test_varlib_gvar_explicit_delta(self):
         """The variable font contains a composite glyph n.001 which does not
         need a gvar entry, because all its deltas are 0, but it must be added
@@ -219,7 +218,7 @@
             tables=['gvar'],
             expected_ttx_name=test_name
         )
-=======
+
     def test_varlib_build_CFF2(self):
         ds_path = self.get_test_input('TestCFF2.designspace')
         suffix = '.otf'
@@ -239,7 +238,6 @@
         expected_ttx_path = self.get_test_output(expected_ttx_name + '.ttx')
         self.expect_ttx(varfont, expected_ttx_path, tables)
         self.check_ttx_dump(varfont, expected_ttx_path, tables, suffix)
->>>>>>> 6e1e0b73
 
     def test_varlib_main_ttf(self):
         """Mostly for testing varLib.main()
