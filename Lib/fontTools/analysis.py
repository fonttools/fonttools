from __future__ import print_function, division, absolute_import
from fontTools.ttLib import TTFont
from ttLib.instructions import *
import sys


class Global(object):
    """Abstractly represents the global environment at a single point in time. 

The global environment consists of a Control Variable Table (CVT),
function table, and storage area, as well as a state and program
stack.

The cvt_table consists of a dict mapping locations to 16-bit signed
integers.  [do we actually need to keep this in the abstract store?]

The function_table consists of a dict mapping function labels to lists
of instructions.

The storage_area consists of a dict mapping locations to 32-bit numbers.
[again, same comment as for cvt_table].

State appears to always be 1 at the moment.

The program stack abstractly represents the program stack. This is the
critical part of the abstract state, since TrueType consists of an
stack-based virtual machine.

    """
    def __init__(self):
        # cvt_table: location -> value
        self.cvt_table = {}
        # function_table: function label -> list of instructions
        self.function_table = {}
        # storage_area: location -> value
        self.storage_area = {}
        self.program_stack = []
    def insert_function():
        pass

class AbstractExecutor(object):
    """Given a TrueType instruction, abstractly transform the global state.

Produces a new global state accounting for the effects of that
instruction. Modifies the stack, CVT table, and storage area.

    """
    def __init__(self,prgm_global):
        self.global_env = prgm_global
        
    def execute(self,instruction):
        self.data = []
        #get data from global, feed it to instructions
        self.program_stack = self.global_env.program_stack
        
        self.instruction = instruction
        print("program stack",self.program_stack,self.instruction.get_pop_num())
        if len(self.program_stack)>0:
            self.instruction.set_top(self.program_stack[-1])

        if self.instruction.get_pop_num()>0: 
            for i in range(self.instruction.get_pop_num()):
                self.data.append(self.program_stack[-1])
                self.program_stack.pop()
        
        if self.instruction.get_push_num()>0:
            if len(self.data)>0:
                self.instruction.set_input(self.data)
            self.instruction.action()
            self.result = self.instruction.get_result()
            for data in self.result:
                self.global_env.program_stack.append(data)

        if isinstance(self.instruction,instructions.all.FDEF):
            self.global_env.function_table[self.instruction.top] = self.instruction.data

class Tag(object):
    def __init__(self,tag,ttf,id=0):
        self.tag = tag
        self.instructions = ttf[self.tag].program.getAssembly()
        self.id = id 
    def set_instructions(instructions):
        self.instructions = instructions

global_env = Global()
def constructSuccessor(tag):
    tag_instructions = tag.instructions
    this_fdef = None

    for i in range(len(tag_instructions)):

        #recording mode: all the instructions betwen FDEF and ENDF are considered
        #as data in functions 
        #TODO:add a seperate function class   
        if this_fdef is not None and this_fdef.successor_size() is 0:
            this_fdef.data.append(tag_instructions[i])
        
        if isinstance(tag_instructions[i],instructions.all.FDEF):
            this_fdef = tag_instructions[i]
        #any instructions expect for the FDEF should have at least 
        #the next instruction in stream as a successor
        elif i < len(tag_instructions)-1:
            tag_instructions[i].add_successor(tag_instructions[i+1])
        #FDEF should be followed by ENDF
        if isinstance(tag_instructions[i],instructions.all.ENDF):           
            this_fdef.add_successor(tag_instructions[i])
        #IF statement should have two successors (depends on the condition)
        if isinstance(tag_instructions[i],instructions.all.IF):
            this_if = tag_instructions[i]
        elif isinstance(tag_instructions[i],instructions.all.ELSE):
<<<<<<< HEAD
            this_if.set_successor(tag_instructions[i])
        elif isinstance(tag_instructions[i],instructions.all.EIF):
            pass

        if isinstance(tag_instructions[i],instructions.all.JMPR):
            pass
        elif isinstance(tag_instructions[i],instructions.all.JROT):
            pass
        elif isinstance(tag_instructions[i],instructions.all.JROF):
            pass

        # what about CALL statements? I think set_successor is an
        # intraprocedural CFG, so CALL is probably opaque to
        # set_successor.
        # also: LOOPCALL

=======
            this_if.add_successor(tag_instructions[i])
        
>>>>>>> 1a4e77dd
def constructCVTTable(values):
    key = 1
    global_env.cvt_table = {}
    for value in values:
        global_env.cvt_table[key] = value
        key = key + 1
        
def extractFunctions(fpgm_program):
    label = 1
    #for instruction in fpgm_program:
def constructInstructions(tag):
    thisinstruction = None
    instructions_list = []
    instructions = tag.instructions

    for instruction in instructions:
        
        instructionCons = instructionConstructor.instructionConstructor(instruction)
        instruction = instructionCons.getClass()
        
        if isinstance(instruction, instructionConstructor.data):
            combineInstrcutionData(thisinstruction,instruction)
        else:
            if thisinstruction is not None:
                instructions_list.append(thisinstruction)
            thisinstruction = instruction

    instructions_list.append(thisinstruction)
    tag.instructions = instructions_list
    
def combineInstrcutionData(instruction,data):
        instruction.add_data(data)
def testSuccessor(tag):
        instruction = tag.instructions[0]
        
        while instruction.get_successor() is not None:
            instruction.prettyPrinter()
            instruction = instruction.get_successor()
    
def main(args):
        #assume input is .ttx file
        #TODO:input is .ttf file
        input = args[0]
        ttf = TTFont()
        ttf.importXML(input,quiet=True)
        #load the data and initialize the cvt table 
        constructCVTTable(ttf['cvt '].values)
        #TODO:for now just analyze the font program file, later
        #should add the prep and all the glyph tags
        fpgm_program = Tag('fpgm',ttf)
        #construct instructions with the data in instruction stream
        constructInstructions(fpgm_program)
        #build successors for every instruction
        constructSuccessor(fpgm_program)
        
        font_global = Global()
        executor = AbstractExecutor(font_global)

        instruction = fpgm_program.instructions[0]
        
        while instruction.successor_size() is not 0:
            executor.execute(instruction)
            instruction.prettyPrinter()
            instruction = instruction.get_successor()

        for key,value in font_global.function_table.items():
            print(key)
            for instruction in value:
                instruction.prettyPrinter()
        

if __name__ == "__main__":
        main(sys.argv[1:])<|MERGE_RESOLUTION|>--- conflicted
+++ resolved
@@ -108,7 +108,6 @@
         if isinstance(tag_instructions[i],instructions.all.IF):
             this_if = tag_instructions[i]
         elif isinstance(tag_instructions[i],instructions.all.ELSE):
-<<<<<<< HEAD
             this_if.set_successor(tag_instructions[i])
         elif isinstance(tag_instructions[i],instructions.all.EIF):
             pass
@@ -125,10 +124,6 @@
         # set_successor.
         # also: LOOPCALL
 
-=======
-            this_if.add_successor(tag_instructions[i])
-        
->>>>>>> 1a4e77dd
 def constructCVTTable(values):
     key = 1
     global_env.cvt_table = {}
