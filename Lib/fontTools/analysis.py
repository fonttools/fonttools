--- conflicted
+++ resolved
@@ -84,13 +84,8 @@
 def constructSuccessor(body):
     body_instructions = body.instructions
     this_fdef = None
-<<<<<<< HEAD
-
+    #TODO revise this for loop and use iteration
     for i in range(len(body_instructions)):
-=======
-    #TODO revise this for loop and use iteration
-    for i in range(len(tag_instructions)):
->>>>>>> b897cccf
 
         #recording mode: all the instructions betwen FDEF and ENDF are considered
         #as data in functions 
@@ -102,44 +97,32 @@
             this_fdef = body_instructions[i]
         #any instructions expect for the FDEF should have at least 
         #the next instruction in stream as a successor
-<<<<<<< HEAD
+        elif isinstance(body_instructions[i],instructions.all.JMPR):
+            pass
+        elif isinstance(body_instructions[i],instructions.all.JROT):
+            pass
+        elif isinstance(body_instructions[i],instructions.all.JROF):
+            pass
         elif i < len(body_instructions)-1:
             body_instructions[i].add_successor(body_instructions[i+1])
-=======
-        elif isinstance(tag_instructions[i],instructions.all.JMPR):
-            pass
-        elif isinstance(tag_instructions[i],instructions.all.JROT):
-            pass
-        elif isinstance(tag_instructions[i],instructions.all.JROF):
-            pass
-        elif i < len(tag_instructions)-1:
-            tag_instructions[i].add_successor(tag_instructions[i+1])
->>>>>>> b897cccf
         #FDEF should be followed by ENDF
         if isinstance(body_instructions[i],instructions.all.ENDF):           
             this_fdef.add_successor(body_instructions[i])
         #IF statement should have two successors (depends on the condition)
-<<<<<<< HEAD
         if isinstance(body_instructions[i],instructions.all.IF):
             this_if = body_instructions[i]
         elif isinstance(body_instructions[i],instructions.all.ELSE):
             this_if.add_successor(body_instructions[i])
         elif isinstance(body_instructions[i],instructions.all.EIF):
-            pass
-
+            pass # TODO
+
+        # We don't think these instructions are actually ever used.
         if isinstance(body_instructions[i],instructions.all.JMPR):
-            pass
+            raise NotImplementedError
         elif isinstance(body_instructions[i],instructions.all.JROT):
-            pass
+            raise NotImplementedError
         elif isinstance(body_instructions[i],instructions.all.JROF):
-            pass
-=======
-        if isinstance(tag_instructions[i],instructions.all.IF):
-            this_if = tag_instructions[i]
-        elif isinstance(tag_instructions[i],instructions.all.ELSE):
-            this_if.add_successor(tag_instructions[i])
-        #TODO add elif process
->>>>>>> b897cccf
+            raise NotImplementedError
 
         # what about CALL statements? I think add_successor is an
         # intraprocedural CFG, so CALL is probably opaque to
