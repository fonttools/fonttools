--- conflicted
+++ resolved
@@ -40,13 +40,7 @@
     ttf.close()
     return output
 
-<<<<<<< HEAD
-
 def executeGlyphs(absExecutor, initialEnvironment, glyphs):
-=======
-def executeGlyphs(absExecutor, glyphs):
-    environment = copy.deepcopy(absExecutor.environment)
->>>>>>> cb108d52
     called_functions = set() 
     for glyph in glyphs:
         print(glyph)
