--- conflicted
+++ resolved
@@ -12,27 +12,15 @@
 
 from __future__ import annotations
 
-<<<<<<< HEAD
 import logging
-from warnings import warn
 from collections import OrderedDict
 from typing import TYPE_CHECKING, cast, Any, Optional, Union
 from lxml import etree
-import fs
-import fs.base
-import fs.errors
-import fs.osfs
-import fs.path
-
-=======
-import enum
-import logging
-from collections import OrderedDict
 from warnings import warn
 
 import fontTools.misc.filesystem as fs
 from fontTools.misc import etree, plistlib
->>>>>>> 47b916d0
+
 from fontTools.misc.textTools import tobytes
 from fontTools.pens.pointPen import AbstractPointPen, PointToSegmentPen
 from fontTools.ufoLib import UFOFormatVersion, _UFOBaseIO
@@ -48,7 +36,6 @@
     identifierValidator,
     imageValidator,
 )
-<<<<<<< HEAD
 from fontTools.misc import etree
 from fontTools.ufoLib import _UFOBaseIO, UFOFormatVersion
 from fontTools.ufoLib.utils import (
@@ -72,8 +59,6 @@
         UFOFormatVersionInput,
     )
 
-=======
->>>>>>> 47b916d0
 
 __all__: list[str] = [
     "GlyphSet",
@@ -243,13 +228,8 @@
         # 'dirName' is kept for backward compatibility only, but it's DEPRECATED
         # as it's not guaranteed that it maps to an existing OSFS directory.
         # Client could use the FS api via the `self.fs` attribute instead.
-<<<<<<< HEAD
-        self.dirName: str = fs.path.parts(path)[-1]
+        self.dirName: str = fs.path.basename(path)
         self.fs: FS = filesystem
-=======
-        self.dirName = fs.path.basename(path)
-        self.fs = filesystem
->>>>>>> 47b916d0
         # if glyphSet contains no 'contents.plist', we consider it empty
         self._havePreviousFile: bool = filesystem.exists(CONTENTS_FILENAME)
         if expectContentsFile and not self._havePreviousFile:
