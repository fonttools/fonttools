"""
A library for importing .ufo files and their descendants.
Refer to http://unifiedfontobject.org for the UFO specification.

The main interfaces are the :class:`.UFOReader` and :class:`.UFOWriter`
classes, which support versions 1, 2, and 3 of the UFO specification.

Set variables are available for external use that list the font
info attribute names for the `fontinfo.plist` formats. These are:

- :obj:`.fontInfoAttributesVersion1`
- :obj:`.fontInfoAttributesVersion2`
- :obj:`.fontInfoAttributesVersion3`

A set listing the `fontinfo.plist` attributes that were deprecated
in version 2 is available for external use:

- :obj:`.deprecatedFontInfoAttributesVersion2`

Functions that do basic validation on values for `fontinfo.plist`
are available for external use. These are

- :func:`.validateFontInfoVersion2ValueForAttribute`
- :func:`.validateFontInfoVersion3ValueForAttribute`

Value conversion functions are available for converting
`fontinfo.plist` values between the possible format versions.

- :func:`.convertFontInfoValueForAttributeFromVersion1ToVersion2`
- :func:`.convertFontInfoValueForAttributeFromVersion2ToVersion1`
- :func:`.convertFontInfoValueForAttributeFromVersion2ToVersion3`
- :func:`.convertFontInfoValueForAttributeFromVersion3ToVersion2`
"""

<<<<<<< HEAD
from __future__ import annotations

import os
from copy import deepcopy
from os import fsdecode
=======
import enum
>>>>>>> 47b916d0
import logging
import os
import zipfile
from collections import OrderedDict
<<<<<<< HEAD
from typing import TYPE_CHECKING, cast, Any, IO, Optional, Union

import fs
import fs.base
import fs.subfs
import fs.copy
import fs.osfs
import fs.zipfs
import fs.tempfs
import fs.tools
import fs.errors

=======
from copy import deepcopy
from os import fsdecode

from fontTools.misc import filesystem as fs
>>>>>>> 47b916d0
from fontTools.misc import plistlib
from fontTools.ufoLib.converters import convertUFO1OrUFO2KerningToUFO3Kerning
from fontTools.ufoLib.errors import UFOLibError
<<<<<<< HEAD
from fontTools.ufoLib.utils import (
    numberTypes,
    normalizeFormatVersion,
    BaseFormatVersion,
)

if TYPE_CHECKING:
    from fs.base import FS
    from logging import Logger
    from os import PathLike
    from fontTools.annotations import (
        K,
        V,
        GlyphNameToFileNameFunc,
        KerningDict,
        KerningGroups,
        KerningNested,
        UFOFormatVersionInput,
        PathStr,
        PathOrFS,
    )
    from fontTools.ufoLib.glifLib import GlyphSet

KerningGroupRenameMaps = dict[str, dict[str, str]]
LibDict = dict[str, Any]
LayerOrderList = Optional[list[Optional[str]]]
AttributeDataDict = dict[str, Any]
FontInfoAttributes = dict[str, AttributeDataDict]

__all__: list[str] = [
=======
from fontTools.ufoLib.filenames import userNameToFileName
from fontTools.ufoLib.utils import _VersionTupleEnumMixin, numberTypes
from fontTools.ufoLib.validators import *

# client code can check this to see if the upstream `fs` package is being used
haveFS = fs._haveFS

__all__ = [
    "haveFS",
>>>>>>> 47b916d0
    "makeUFOPath",
    "UFOLibError",
    "UFOReader",
    "UFOWriter",
    "UFOReaderWriter",
    "UFOFileStructure",
    "fontInfoAttributesVersion1",
    "fontInfoAttributesVersion2",
    "fontInfoAttributesVersion3",
    "deprecatedFontInfoAttributesVersion2",
    "validateFontInfoVersion2ValueForAttribute",
    "validateFontInfoVersion3ValueForAttribute",
    "convertFontInfoValueForAttributeFromVersion1ToVersion2",
    "convertFontInfoValueForAttributeFromVersion2ToVersion1",
]

__version__: str = "3.0.0"


logger: Logger = logging.getLogger(__name__)


# ---------
# Constants
# ---------

DEFAULT_GLYPHS_DIRNAME: str = "glyphs"
DATA_DIRNAME: str = "data"
IMAGES_DIRNAME: str = "images"
METAINFO_FILENAME: str = "metainfo.plist"
FONTINFO_FILENAME: str = "fontinfo.plist"
LIB_FILENAME: str = "lib.plist"
GROUPS_FILENAME: str = "groups.plist"
KERNING_FILENAME: str = "kerning.plist"
FEATURES_FILENAME: str = "features.fea"
LAYERCONTENTS_FILENAME: str = "layercontents.plist"
LAYERINFO_FILENAME: str = "layerinfo.plist"

DEFAULT_LAYER_NAME: str = "public.default"


class UFOFormatVersion(BaseFormatVersion):
    FORMAT_1_0 = (1, 0)
    FORMAT_2_0 = (2, 0)
    FORMAT_3_0 = (3, 0)


class UFOFileStructure(enum.Enum):
    ZIP = "zip"
    PACKAGE = "package"


# --------------
# Shared Methods
# --------------


class _UFOBaseIO:
    if TYPE_CHECKING:
        fs: FS
        _havePreviousFile: bool

    def getFileModificationTime(self, path: PathStr) -> Optional[float]:
        """
        Returns the modification time for the file at the given path, as a
        floating point number giving the number of seconds since the epoch.
        The path must be relative to the UFO path.
        Returns None if the file does not exist.
        """
        try:
            dt = self.fs.getinfo(fsdecode(path), namespaces=["details"]).modified
        except (fs.errors.MissingInfoNamespace, fs.errors.ResourceNotFound):
            return None
        else:
            if dt is not None:
                return dt.timestamp()
            return None

    def _getPlist(self, fileName: str, default: Optional[Any] = None) -> Any:
        """
        Read a property list relative to the UFO filesystem's root.
        Raises UFOLibError if the file is missing and default is None,
        otherwise default is returned.

        The errors that could be raised during the reading of a plist are
        unpredictable and/or too large to list, so, a blind try: except:
        is done. If an exception occurs, a UFOLibError will be raised.
        """
        try:
            with self.fs.open(fileName, "rb") as f:
                return plistlib.load(f)
        except fs.errors.ResourceNotFound:
            if default is None:
                raise UFOLibError(
                    "'%s' is missing on %s. This file is required" % (fileName, self.fs)
                )
            else:
                return default
        except Exception as e:
            # TODO(anthrotype): try to narrow this down a little
            raise UFOLibError(f"'{fileName}' could not be read on {self.fs}: {e}")

    def _writePlist(self, fileName: str, obj: Any) -> None:
        """
        Write a property list to a file relative to the UFO filesystem's root.

        Do this sort of atomically, making it harder to corrupt existing files,
        for example when plistlib encounters an error halfway during write.
        This also checks to see if text matches the text that is already in the
        file at path. If so, the file is not rewritten so that the modification
        date is preserved.

        The errors that could be raised during the writing of a plist are
        unpredictable and/or too large to list, so, a blind try: except: is done.
        If an exception occurs, a UFOLibError will be raised.
        """
        if self._havePreviousFile:
            try:
                data = plistlib.dumps(obj)
            except Exception as e:
                raise UFOLibError(
                    "'%s' could not be written on %s because "
                    "the data is not properly formatted: %s" % (fileName, self.fs, e)
                )
            if self.fs.exists(fileName) and data == self.fs.readbytes(fileName):
                return
            self.fs.writebytes(fileName, data)
        else:
            with self.fs.open(fileName, mode="wb") as fp:
                try:
                    plistlib.dump(obj, fp)
                except Exception as e:
                    raise UFOLibError(
                        "'%s' could not be written on %s because "
                        "the data is not properly formatted: %s"
                        % (fileName, self.fs, e)
                    )


# ----------
# UFO Reader
# ----------


class UFOReader(_UFOBaseIO):
    """Read the various components of a .ufo.

    Attributes:
        path: An :class:`os.PathLike` object pointing to the .ufo.
        validate: A boolean indicating if the data read should be
          validated. Defaults to `True`.

    By default read data is validated. Set ``validate`` to
    ``False`` to not validate the data.
    """

    def __init__(
        self, path: Union[str, PathLike[str], FS], validate: bool = True
    ) -> None:
        # Only call __fspath__ if path is not already a str or FS object
        if not isinstance(path, (str, fs.base.FS)) and hasattr(path, "__fspath__"):
            path = path.__fspath__()

        if isinstance(path, str):
            structure = _sniffFileStructure(path)
            parentFS: FS
            try:
                if structure is UFOFileStructure.ZIP:
                    parentFS = fs.zipfs.ZipFS(path, write=False, encoding="utf-8")
                else:
                    parentFS = fs.osfs.OSFS(path)
            except fs.errors.CreateFailed as e:
                raise UFOLibError(f"unable to open '{path}': {e}")

            if structure is UFOFileStructure.ZIP:
                # .ufoz zip files must contain a single root directory, with arbitrary
                # name, containing all the UFO files
                rootDirs = [
                    p.name
                    for p in parentFS.scandir("/")
                    # exclude macOS metadata contained in zip file
                    if p.is_dir and p.name != "__MACOSX"
                ]
                if len(rootDirs) == 1:
                    # 'ClosingSubFS' ensures that the parent zip file is closed when
                    # its root subdirectory is closed
                    self.fs: FS = parentFS.opendir(
                        rootDirs[0], factory=fs.subfs.ClosingSubFS
                    )
                else:
                    raise UFOLibError(
                        "Expected exactly 1 root directory, found %d" % len(rootDirs)
                    )
            else:
                # normal UFO 'packages' are just a single folder
                self.fs = parentFS
            # when passed a path string, we make sure we close the newly opened fs
            # upon calling UFOReader.close method or context manager's __exit__
            self._shouldClose: bool = True
            self._fileStructure = structure
        elif isinstance(path, fs.base.FS):
            filesystem: FS = path
            try:
                filesystem.check()
            except fs.errors.FilesystemClosed:
                raise UFOLibError("the filesystem '%s' is closed" % path)
            else:
                self.fs = filesystem
            try:
                path = filesystem.getsyspath("/")
            except fs.errors.NoSysPath:
                # network or in-memory FS may not map to the local one
                path = str(filesystem)
            # when user passed an already initialized fs instance, it is her
            # responsibility to close it, thus UFOReader.close/__exit__ are no-op
            self._shouldClose = False
            # default to a 'package' structure
            self._fileStructure = UFOFileStructure.PACKAGE
        else:
            raise TypeError(
                "Expected a path string or fs.base.FS object, found '%s'"
                % type(path).__name__
            )
        self._path: str = fsdecode(path)
        self._validate: bool = validate
        self._upConvertedKerningData: Optional[dict[str, Any]] = None

        try:
            self.readMetaInfo(validate=validate)
        except UFOLibError:
            self.close()
            raise

    # properties

    def _get_path(self) -> str:
        import warnings

        warnings.warn(
            "The 'path' attribute is deprecated; use the 'fs' attribute instead",
            DeprecationWarning,
            stacklevel=2,
        )
        return self._path

    path: property = property(_get_path, doc="The path of the UFO (DEPRECATED).")

    def _get_formatVersion(self) -> int:
        import warnings

        warnings.warn(
            "The 'formatVersion' attribute is deprecated; use the 'formatVersionTuple'",
            DeprecationWarning,
            stacklevel=2,
        )
        return self._formatVersion.major

    formatVersion = property(
        _get_formatVersion,
        doc="The (major) format version of the UFO. DEPRECATED: Use formatVersionTuple",
    )

    @property
    def formatVersionTuple(self) -> tuple[int, int]:
        """The (major, minor) format version of the UFO.
        This is determined by reading metainfo.plist during __init__.
        """
        return self._formatVersion

    def _get_fileStructure(self) -> Any:
        return self._fileStructure

    fileStructure: property = property(
        _get_fileStructure,
        doc=(
            "The file structure of the UFO: "
            "either UFOFileStructure.ZIP or UFOFileStructure.PACKAGE"
        ),
    )

    # up conversion

    def _upConvertKerning(self, validate: bool) -> None:
        """
        Up convert kerning and groups in UFO 1 and 2.
        The data will be held internally until each bit of data
        has been retrieved. The conversion of both must be done
        at once, so the raw data is cached and an error is raised
        if one bit of data becomes obsolete before it is called.

        ``validate`` will validate the data.
        """
        if self._upConvertedKerningData:
            testKerning = self._readKerning()
            if testKerning != self._upConvertedKerningData["originalKerning"]:
                raise UFOLibError(
                    "The data in kerning.plist has been modified since it was converted to UFO 3 format."
                )
            testGroups = self._readGroups()
            if testGroups != self._upConvertedKerningData["originalGroups"]:
                raise UFOLibError(
                    "The data in groups.plist has been modified since it was converted to UFO 3 format."
                )
        else:
            groups = self._readGroups()
            if validate:
                invalidFormatMessage = "groups.plist is not properly formatted."
                if not isinstance(groups, dict):
                    raise UFOLibError(invalidFormatMessage)
                for groupName, glyphList in groups.items():
                    if not isinstance(groupName, str):
                        raise UFOLibError(invalidFormatMessage)
                    elif not isinstance(glyphList, list):
                        raise UFOLibError(invalidFormatMessage)
                    for glyphName in glyphList:
                        if not isinstance(glyphName, str):
                            raise UFOLibError(invalidFormatMessage)
            self._upConvertedKerningData = dict(
                kerning={},
                originalKerning=self._readKerning(),
                groups={},
                originalGroups=groups,
            )
            # convert kerning and groups
            kerning, groups, conversionMaps = convertUFO1OrUFO2KerningToUFO3Kerning(
                self._upConvertedKerningData["originalKerning"],
                deepcopy(self._upConvertedKerningData["originalGroups"]),
                self.getGlyphSet(),
            )
            # store
            self._upConvertedKerningData["kerning"] = kerning
            self._upConvertedKerningData["groups"] = groups
            self._upConvertedKerningData["groupRenameMaps"] = conversionMaps

    # support methods

    def readBytesFromPath(self, path: PathStr) -> Optional[bytes]:
        """
        Returns the bytes in the file at the given path.
        The path must be relative to the UFO's filesystem root.
        Returns None if the file does not exist.
        """
        try:
            return self.fs.readbytes(fsdecode(path))
        except fs.errors.ResourceNotFound:
            return None

    def getReadFileForPath(
        self, path: PathStr, encoding: Optional[str] = None
    ) -> Optional[Union[IO[bytes], IO[str]]]:
        """
        Returns a file (or file-like) object for the file at the given path.
        The path must be relative to the UFO path.
        Returns None if the file does not exist.
        By default the file is opened in binary mode (reads bytes).
        If encoding is passed, the file is opened in text mode (reads str).

        Note: The caller is responsible for closing the open file.
        """
        path = fsdecode(path)
        try:
            if encoding is None:
                return self.fs.open(path, mode="rb")
            else:
                return self.fs.open(path, mode="r", encoding=encoding)
        except fs.errors.ResourceNotFound:
            return None

    # metainfo.plist

    def _readMetaInfo(self, validate: Optional[bool] = None) -> dict[str, Any]:
        """
        Read metainfo.plist and return raw data. Only used for internal operations.

        ``validate`` will validate the read data, by default it is set
        to the class's validate value, can be overridden.
        """
        if validate is None:
            validate = self._validate
        data = self._getPlist(METAINFO_FILENAME)
        if validate and not isinstance(data, dict):
            raise UFOLibError("metainfo.plist is not properly formatted.")
        try:
            formatVersionMajor = data["formatVersion"]
        except KeyError:
            raise UFOLibError(
                f"Missing required formatVersion in '{METAINFO_FILENAME}' on {self.fs}"
            )
        formatVersionMinor = data.setdefault("formatVersionMinor", 0)

        try:
            formatVersion = UFOFormatVersion((formatVersionMajor, formatVersionMinor))
        except ValueError as e:
            unsupportedMsg = (
                f"Unsupported UFO format ({formatVersionMajor}.{formatVersionMinor}) "
                f"in '{METAINFO_FILENAME}' on {self.fs}"
            )
            if validate:
                from fontTools.ufoLib.errors import UnsupportedUFOFormat

                raise UnsupportedUFOFormat(unsupportedMsg) from e

            formatVersion = UFOFormatVersion.default()
            logger.warning(
                "%s. Assuming the latest supported version (%s). "
                "Some data may be skipped or parsed incorrectly",
                unsupportedMsg,
                formatVersion,
            )
        data["formatVersionTuple"] = formatVersion
        return data

    def readMetaInfo(self, validate: Optional[bool] = None) -> None:
        """
        Read metainfo.plist and set formatVersion. Only used for internal operations.

        ``validate`` will validate the read data, by default it is set
        to the class's validate value, can be overridden.
        """
        data = self._readMetaInfo(validate=validate)
        self._formatVersion = data["formatVersionTuple"]

    # groups.plist

    def _readGroups(self) -> dict[str, list[str]]:
        groups = self._getPlist(GROUPS_FILENAME, {})
        # remove any duplicate glyphs in a kerning group
        for groupName, glyphList in groups.items():
            if groupName.startswith(("public.kern1.", "public.kern2.")):
                groups[groupName] = list(OrderedDict.fromkeys(glyphList))
        return groups

    def readGroups(self, validate: Optional[bool] = None) -> dict[str, list[str]]:
        """
        Read groups.plist. Returns a dict.
        ``validate`` will validate the read data, by default it is set to the
        class's validate value, can be overridden.
        """
        if validate is None:
            validate = self._validate
        # handle up conversion
        if self._formatVersion < UFOFormatVersion.FORMAT_3_0:
            self._upConvertKerning(validate)
            groups = cast(dict, self._upConvertedKerningData)["groups"]
        # normal
        else:
            groups = self._readGroups()
        if validate:
            valid, message = groupsValidator(groups)
            if not valid:
                raise UFOLibError(message)
        return groups

    def getKerningGroupRenameMaps(
        self, validate: Optional[bool] = None
    ) -> KerningGroupRenameMaps:
        """
        Get maps defining the renaming that was done during any
        needed kerning group conversion. This method returns a
        dictionary of this form::

                {
                        "side1" : {"old group name" : "new group name"},
                        "side2" : {"old group name" : "new group name"}
                }

        When no conversion has been performed, the side1 and side2
        dictionaries will be empty.

        ``validate`` will validate the groups, by default it is set to the
        class's validate value, can be overridden.
        """
        if validate is None:
            validate = self._validate
        if self._formatVersion >= UFOFormatVersion.FORMAT_3_0:
            return dict(side1={}, side2={})
        # use the public group reader to force the load and
        # conversion of the data if it hasn't happened yet.
        self.readGroups(validate=validate)
        return cast(dict, self._upConvertedKerningData)["groupRenameMaps"]

    # fontinfo.plist

    def _readInfo(self, validate: bool) -> dict[str, Any]:
        data = self._getPlist(FONTINFO_FILENAME, {})
        if validate and not isinstance(data, dict):
            raise UFOLibError("fontinfo.plist is not properly formatted.")
        return data

    def readInfo(self, info: Any, validate: Optional[bool] = None) -> None:
        """
        Read fontinfo.plist. It requires an object that allows
        setting attributes with names that follow the fontinfo.plist
        version 3 specification. This will write the attributes
        defined in the file into the object.

        ``validate`` will validate the read data, by default it is set to the
        class's validate value, can be overridden.
        """
        if validate is None:
            validate = self._validate
        infoDict = self._readInfo(validate)
        infoDataToSet = {}
        # version 1
        if self._formatVersion == UFOFormatVersion.FORMAT_1_0:
            for attr in fontInfoAttributesVersion1:
                value = infoDict.get(attr)
                if value is not None:
                    infoDataToSet[attr] = value
            infoDataToSet = _convertFontInfoDataVersion1ToVersion2(infoDataToSet)
            infoDataToSet = _convertFontInfoDataVersion2ToVersion3(infoDataToSet)
        # version 2
        elif self._formatVersion == UFOFormatVersion.FORMAT_2_0:
            for attr, dataValidationDict in list(
                fontInfoAttributesVersion2ValueData.items()
            ):
                value = infoDict.get(attr)
                if value is None:
                    continue
                infoDataToSet[attr] = value
            infoDataToSet = _convertFontInfoDataVersion2ToVersion3(infoDataToSet)
        # version 3.x
        elif self._formatVersion.major == UFOFormatVersion.FORMAT_3_0.major:
            for attr, dataValidationDict in list(
                fontInfoAttributesVersion3ValueData.items()
            ):
                value = infoDict.get(attr)
                if value is None:
                    continue
                infoDataToSet[attr] = value
        # unsupported version
        else:
            raise NotImplementedError(self._formatVersion)
        # validate data
        if validate:
            infoDataToSet = validateInfoVersion3Data(infoDataToSet)
        # populate the object
        for attr, value in list(infoDataToSet.items()):
            try:
                setattr(info, attr, value)
            except AttributeError:
                raise UFOLibError(
                    "The supplied info object does not support setting a necessary attribute (%s)."
                    % attr
                )

    # kerning.plist

    def _readKerning(self) -> KerningNested:

        data = self._getPlist(KERNING_FILENAME, {})
        return data

    def readKerning(self, validate: Optional[bool] = None) -> KerningDict:
        """
        Read kerning.plist. Returns a dict.

        ``validate`` will validate the kerning data, by default it is set to the
        class's validate value, can be overridden.
        """
        if validate is None:
            validate = self._validate
        # handle up conversion
        if self._formatVersion < UFOFormatVersion.FORMAT_3_0:
            self._upConvertKerning(validate)
            kerningNested = cast(dict, self._upConvertedKerningData)["kerning"]
        # normal
        else:
            kerningNested = self._readKerning()
        if validate:
            valid, message = kerningValidator(kerningNested)
            if not valid:
                raise UFOLibError(message)
        # flatten
        kerning = {}
        for left in kerningNested:
            for right in kerningNested[left]:
                value = kerningNested[left][right]
                kerning[left, right] = value
        return kerning

    # lib.plist

    def readLib(self, validate: Optional[bool] = None) -> dict[str, Any]:
        """
        Read lib.plist. Returns a dict.

        ``validate`` will validate the data, by default it is set to the
        class's validate value, can be overridden.
        """
        if validate is None:
            validate = self._validate
        data = self._getPlist(LIB_FILENAME, {})
        if validate:
            valid, message = fontLibValidator(data)
            if not valid:
                raise UFOLibError(message)
        return data

    # features.fea

    def readFeatures(self) -> str:
        """
        Read features.fea. Return a string.
        The returned string is empty if the file is missing.
        """
        try:
            with self.fs.open(FEATURES_FILENAME, "r", encoding="utf-8-sig") as f:
                return f.read()
        except fs.errors.ResourceNotFound:
            return ""

    # glyph sets & layers

    def _readLayerContents(self, validate: bool) -> list[tuple[str, str]]:
        """
        Rebuild the layer contents list by checking what glyphsets
        are available on disk.

        ``validate`` will validate the layer contents.
        """
        if self._formatVersion < UFOFormatVersion.FORMAT_3_0:
            return [(DEFAULT_LAYER_NAME, DEFAULT_GLYPHS_DIRNAME)]
        contents = self._getPlist(LAYERCONTENTS_FILENAME)
        if validate:
            valid, error = layerContentsValidator(contents, self.fs)
            if not valid:
                raise UFOLibError(error)
        return contents

    def getLayerNames(self, validate: Optional[bool] = None) -> list[str]:
        """
        Get the ordered layer names from layercontents.plist.

        ``validate`` will validate the data, by default it is set to the
        class's validate value, can be overridden.
        """
        if validate is None:
            validate = self._validate
        layerContents = self._readLayerContents(validate)
        layerNames = [layerName for layerName, directoryName in layerContents]
        return layerNames

    def getDefaultLayerName(self, validate: Optional[bool] = None) -> str:
        """
        Get the default layer name from layercontents.plist.

        ``validate`` will validate the data, by default it is set to the
        class's validate value, can be overridden.
        """
        if validate is None:
            validate = self._validate
        layerContents = self._readLayerContents(validate)
        for layerName, layerDirectory in layerContents:
            if layerDirectory == DEFAULT_GLYPHS_DIRNAME:
                return layerName
        # this will already have been raised during __init__
        raise UFOLibError("The default layer is not defined in layercontents.plist.")

    def getGlyphSet(
        self,
        layerName: Optional[str] = None,
        validateRead: Optional[bool] = None,
        validateWrite: Optional[bool] = None,
    ) -> GlyphSet:
        """
        Return the GlyphSet associated with the
        glyphs directory mapped to layerName
        in the UFO. If layerName is not provided,
        the name retrieved with getDefaultLayerName
        will be used.

        ``validateRead`` will validate the read data, by default it is set to the
        class's validate value, can be overridden.
        ``validateWrite`` will validate the written data, by default it is set to the
        class's validate value, can be overridden.
        """
        from fontTools.ufoLib.glifLib import GlyphSet

        if validateRead is None:
            validateRead = self._validate
        if validateWrite is None:
            validateWrite = self._validate
        if layerName is None:
            layerName = self.getDefaultLayerName(validate=validateRead)
        directory = None
        layerContents = self._readLayerContents(validateRead)
        for storedLayerName, storedLayerDirectory in layerContents:
            if layerName == storedLayerName:
                directory = storedLayerDirectory
                break
        if directory is None:
            raise UFOLibError('No glyphs directory is mapped to "%s".' % layerName)
        try:
            glyphSubFS = self.fs.opendir(directory)
        except fs.errors.ResourceNotFound:
            raise UFOLibError(f"No '{directory}' directory for layer '{layerName}'")
        return GlyphSet(
            glyphSubFS,
            ufoFormatVersion=self._formatVersion,
            validateRead=validateRead,
            validateWrite=validateWrite,
            expectContentsFile=True,
        )

    def getCharacterMapping(
        self, layerName: Optional[str] = None, validate: Optional[bool] = None
    ) -> dict[int, list[str]]:
        """
        Return a dictionary that maps unicode values (ints) to
        lists of glyph names.
        """
        if validate is None:
            validate = self._validate
        glyphSet = self.getGlyphSet(
            layerName, validateRead=validate, validateWrite=True
        )
        allUnicodes = glyphSet.getUnicodes()
        cmap: dict[int, list[str]] = {}
        for glyphName, unicodes in allUnicodes.items():
            for code in unicodes:
                if code in cmap:
                    cmap[code].append(glyphName)
                else:
                    cmap[code] = [glyphName]
        return cmap

    # /data

    def getDataDirectoryListing(self) -> list[str]:
        """
        Returns a list of all files in the data directory.
        The returned paths will be relative to the UFO.
        This will not list directory names, only file names.
        Thus, empty directories will be skipped.
        """
        try:
            self._dataFS = self.fs.opendir(DATA_DIRNAME)
        except fs.errors.ResourceNotFound:
            return []
        except fs.errors.DirectoryExpected:
            raise UFOLibError('The UFO contains a "data" file instead of a directory.')
        try:
            # fs Walker.files method returns "absolute" paths (in terms of the
            # root of the 'data' SubFS), so we strip the leading '/' to make
            # them relative
            return [p.lstrip("/") for p in self._dataFS.walk.files()]
        except fs.errors.ResourceError:
            return []

    def getImageDirectoryListing(self, validate: Optional[bool] = None) -> list[str]:
        """
        Returns a list of all image file names in
        the images directory. Each of the images will
        have been verified to have the PNG signature.

        ``validate`` will validate the data, by default it is set to the
        class's validate value, can be overridden.
        """
        if self._formatVersion < UFOFormatVersion.FORMAT_3_0:
            return []
        if validate is None:
            validate = self._validate
        try:
            self._imagesFS = imagesFS = self.fs.opendir(IMAGES_DIRNAME)
        except fs.errors.ResourceNotFound:
            return []
        except fs.errors.DirectoryExpected:
            raise UFOLibError(
                'The UFO contains an "images" file instead of a directory.'
            )
        result = []
        for path in imagesFS.scandir("/"):
            if path.is_dir:
                # silently skip this as version control
                # systems often have hidden directories
                continue
            if validate:
                with imagesFS.open(path.name, "rb") as fp:
                    valid, error = pngValidator(fileObj=fp)
                if valid:
                    result.append(path.name)
            else:
                result.append(path.name)
        return result

    def readData(self, fileName: Union[str, os.PathLike[str]]) -> bytes:
        """
        Return bytes for the file named 'fileName' inside the 'data/' directory.
        """
        fileName = fsdecode(fileName)
        try:
            try:
                dataFS = self._dataFS
            except AttributeError:
                # in case readData is called before getDataDirectoryListing
                dataFS = self.fs.opendir(DATA_DIRNAME)
            data = dataFS.readbytes(fileName)
        except fs.errors.ResourceNotFound:
            raise UFOLibError(f"No data file named '{fileName}' on {self.fs}")
        return data

    def readImage(
        self, fileName: Union[str, os.PathLike[str]], validate: Optional[bool] = None
    ) -> bytes:
        """
        Return image data for the file named fileName.

        ``validate`` will validate the data, by default it is set to the
        class's validate value, can be overridden.
        """
        if validate is None:
            validate = self._validate
        if self._formatVersion < UFOFormatVersion.FORMAT_3_0:
            raise UFOLibError(
                f"Reading images is not allowed in UFO {self._formatVersion.major}."
            )
        fileName = fsdecode(fileName)
        try:
            try:
                imagesFS = self._imagesFS
            except AttributeError:
                # in case readImage is called before getImageDirectoryListing
                imagesFS = self.fs.opendir(IMAGES_DIRNAME)
            data = imagesFS.readbytes(fileName)
        except fs.errors.ResourceNotFound:
            raise UFOLibError(f"No image file named '{fileName}' on {self.fs}")
        if validate:
            valid, error = pngValidator(data=data)
            if not valid:
                raise UFOLibError(error)
        return data

    def close(self) -> None:
        if self._shouldClose:
            self.fs.close()

    def __enter__(self) -> UFOReader:
        return self

    def __exit__(self, exc_type: Any, exc_value: Any, exc_tb: Any) -> None:
        self.close()


# ----------
# UFO Writer
# ----------


class UFOWriter(UFOReader):
    """Write the various components of a .ufo.

    Attributes:
        path: An :class:`os.PathLike` object pointing to the .ufo.
        formatVersion: the UFO format version as a tuple of integers (major, minor),
            or as a single integer for the major digit only (minor is implied to be 0).
            By default, the latest formatVersion will be used; currently it is 3.0,
            which is equivalent to formatVersion=(3, 0).
        fileCreator: The creator of the .ufo file. Defaults to
            `com.github.fonttools.ufoLib`.
        structure: The internal structure of the .ufo file: either `ZIP` or `PACKAGE`.
        validate: A boolean indicating if the data read should be validated. Defaults
            to `True`.

    By default, the written data will be validated before writing. Set ``validate`` to
    ``False`` if you do not want to validate the data. Validation can also be overriden
    on a per-method level if desired.

    Raises:
        UnsupportedUFOFormat: An exception indicating that the requested UFO
            formatVersion is not supported.
    """

    def __init__(
        self,
        path: PathOrFS,
        formatVersion: UFOFormatVersionInput = None,
        fileCreator: str = "com.github.fonttools.ufoLib",
        structure: Optional[UFOFileStructure] = None,
        validate: bool = True,
    ) -> None:
        try:
            formatVersion = normalizeFormatVersion(formatVersion, UFOFormatVersion)
        except ValueError as e:
            from fontTools.ufoLib.errors import UnsupportedUFOFormat

            raise UnsupportedUFOFormat(
                f"Unsupported UFO format: {formatVersion!r}"
            ) from e

        if hasattr(path, "__fspath__"):  # support os.PathLike objects
            path = path.__fspath__()

        if isinstance(path, str):
            # normalize path by removing trailing or double slashes
            path = os.path.normpath(path)
            havePreviousFile = os.path.exists(path)
            if havePreviousFile:
                # ensure we use the same structure as the destination
                existingStructure = _sniffFileStructure(path)
                if structure is not None:
                    try:
                        structure = UFOFileStructure(structure)
                    except ValueError:
                        raise UFOLibError(
                            "Invalid or unsupported structure: '%s'" % structure
                        )
                    if structure is not existingStructure:
                        raise UFOLibError(
                            "A UFO with a different structure (%s) already exists "
                            "at the given path: '%s'" % (existingStructure, path)
                        )
                else:
                    structure = existingStructure
            else:
                # if not exists, default to 'package' structure
                if structure is None:
                    structure = UFOFileStructure.PACKAGE
                dirName = os.path.dirname(path)
                if dirName and not os.path.isdir(dirName):
                    raise UFOLibError(
                        "Cannot write to '%s': directory does not exist" % path
                    )
            if structure is UFOFileStructure.ZIP:
                if havePreviousFile:
                    # we can't write a zip in-place, so we have to copy its
                    # contents to a temporary location and work from there, then
                    # upon closing UFOWriter we create the final zip file
                    parentFS: FS = fs.tempfs.TempFS()
                    with fs.zipfs.ZipFS(path, encoding="utf-8") as origFS:
                        fs.copy.copy_fs(origFS, parentFS)
                    # if output path is an existing zip, we require that it contains
                    # one, and only one, root directory (with arbitrary name), in turn
                    # containing all the existing UFO contents
                    rootDirs = [
                        p.name
                        for p in parentFS.scandir("/")
                        # exclude macOS metadata contained in zip file
                        if p.is_dir and p.name != "__MACOSX"
                    ]
                    if len(rootDirs) != 1:
                        raise UFOLibError(
                            "Expected exactly 1 root directory, found %d"
                            % len(rootDirs)
                        )
                    else:
                        rootDir = rootDirs[0]
                else:
                    # if the output zip file didn't exist, we create the root folder;
                    # we name it the same as input 'path', but with '.ufo' extension
                    rootDir = os.path.splitext(os.path.basename(path))[0] + ".ufo"
                    parentFS = fs.zipfs.ZipFS(path, write=True, encoding="utf-8")
                    parentFS.makedir(rootDir)
                # 'ClosingSubFS' ensures that the parent filesystem is closed
                # when its root subdirectory is closed
                self.fs = parentFS.opendir(rootDir, factory=fs.subfs.ClosingSubFS)
            else:
                self.fs = fs.osfs.OSFS(path, create=True)
            self._fileStructure = structure
            self._havePreviousFile = havePreviousFile
            self._shouldClose = True
        elif isinstance(path, fs.base.FS):
            filesystem = path
            try:
                filesystem.check()
            except fs.errors.FilesystemClosed:
                raise UFOLibError("the filesystem '%s' is closed" % path)
            else:
                self.fs = filesystem
            try:
                path = filesystem.getsyspath("/")
            except fs.errors.NoSysPath:
                # network or in-memory FS may not map to the local one
                path = str(filesystem)
            # if passed an FS object, always use 'package' structure
            if structure and structure is not UFOFileStructure.PACKAGE:
                import warnings

                warnings.warn(
                    "The 'structure' argument is not used when input is an FS object",
                    UserWarning,
                    stacklevel=2,
                )
            self._fileStructure = UFOFileStructure.PACKAGE
            # if FS contains a "metainfo.plist", we consider it non-empty
            self._havePreviousFile = filesystem.exists(METAINFO_FILENAME)
            # the user is responsible for closing the FS object
            self._shouldClose = False
        else:
            raise TypeError(
                "Expected a path string or fs object, found %s" % type(path).__name__
            )

        # establish some basic stuff
        self._path = fsdecode(path)
        self._formatVersion = formatVersion
        self._fileCreator = fileCreator
        self._downConversionKerningData: Optional[KerningGroupRenameMaps] = None
        self._validate = validate
        # if the file already exists, get the format version.
        # this will be needed for up and down conversion.
        previousFormatVersion = None
        if self._havePreviousFile:
            metaInfo = self._readMetaInfo(validate=validate)
            previousFormatVersion = metaInfo["formatVersionTuple"]
            # catch down conversion
            if previousFormatVersion > formatVersion:
                from fontTools.ufoLib.errors import UnsupportedUFOFormat

                raise UnsupportedUFOFormat(
                    "The UFO located at this path is a higher version "
                    f"({previousFormatVersion}) than the version ({formatVersion}) "
                    "that is trying to be written. This is not supported."
                )
        # handle the layer contents
        self.layerContents: Union[dict[str, str], OrderedDict[str, str]] = {}
        if previousFormatVersion is not None and previousFormatVersion.major >= 3:
            # already exists
            self.layerContents = OrderedDict(self._readLayerContents(validate))
        else:
            # previous < 3
            # imply the layer contents
            if self.fs.exists(DEFAULT_GLYPHS_DIRNAME):
                self.layerContents = {DEFAULT_LAYER_NAME: DEFAULT_GLYPHS_DIRNAME}
        # write the new metainfo
        self._writeMetaInfo()

    # properties

    def _get_fileCreator(self) -> str:
        return self._fileCreator

    fileCreator: property = property(
        _get_fileCreator,
        doc="The file creator of the UFO. This is set into metainfo.plist during __init__.",
    )

    # support methods for file system interaction

    def copyFromReader(
        self, reader: UFOReader, sourcePath: PathStr, destPath: PathStr
    ) -> None:
        """
        Copy the sourcePath in the provided UFOReader to destPath
        in this writer. The paths must be relative. This works with
        both individual files and directories.
        """
        if not isinstance(reader, UFOReader):
            raise UFOLibError("The reader must be an instance of UFOReader.")
        sourcePath = fsdecode(sourcePath)
        destPath = fsdecode(destPath)
        if not reader.fs.exists(sourcePath):
            raise UFOLibError(
                'The reader does not have data located at "%s".' % sourcePath
            )
        if self.fs.exists(destPath):
            raise UFOLibError('A file named "%s" already exists.' % destPath)
        # create the destination directory if it doesn't exist
        self.fs.makedirs(fs.path.dirname(destPath), recreate=True)
        if reader.fs.isdir(sourcePath):
            fs.copy.copy_dir(reader.fs, sourcePath, self.fs, destPath)
        else:
            fs.copy.copy_file(reader.fs, sourcePath, self.fs, destPath)

    def writeBytesToPath(self, path: PathStr, data: bytes) -> None:
        """
        Write bytes to a path relative to the UFO filesystem's root.
        If writing to an existing UFO, check to see if data matches the data
        that is already in the file at path; if so, the file is not rewritten
        so that the modification date is preserved.
        If needed, the directory tree for the given path will be built.
        """
        path = fsdecode(path)
        if self._havePreviousFile:
            if self.fs.isfile(path) and data == self.fs.readbytes(path):
                return
        try:
            self.fs.writebytes(path, data)
        except fs.errors.FileExpected:
            raise UFOLibError("A directory exists at '%s'" % path)
        except fs.errors.ResourceNotFound:
            self.fs.makedirs(fs.path.dirname(path), recreate=True)
            self.fs.writebytes(path, data)

    def getFileObjectForPath(
        self,
        path: PathStr,
        mode: str = "w",
        encoding: Optional[str] = None,
    ) -> Optional[IO[Any]]:
        """
        Returns a file (or file-like) object for the
        file at the given path. The path must be relative
        to the UFO path. Returns None if the file does
        not exist and the mode is "r" or "rb.
        An encoding may be passed if the file is opened in text mode.

        Note: The caller is responsible for closing the open file.
        """
        path = fsdecode(path)
        try:
            return self.fs.open(path, mode=mode, encoding=encoding)
        except fs.errors.ResourceNotFound as e:
            m = mode[0]
            if m == "r":
                # XXX I think we should just let it raise. The docstring,
                # however, says that this returns None if mode is 'r'
                return None
            elif m == "w" or m == "a" or m == "x":
                self.fs.makedirs(fs.path.dirname(path), recreate=True)
                return self.fs.open(path, mode=mode, encoding=encoding)
        except fs.errors.ResourceError as e:
            raise UFOLibError(f"unable to open '{path}' on {self.fs}: {e}")
        return None

    def removePath(
        self, path: PathStr, force: bool = False, removeEmptyParents: bool = True
    ) -> None:
        """
        Remove the file (or directory) at path. The path
        must be relative to the UFO.
        Raises UFOLibError if the path doesn't exist.
        If force=True, ignore non-existent paths.
        If the directory where 'path' is located becomes empty, it will
        be automatically removed, unless 'removeEmptyParents' is False.
        """
        path = fsdecode(path)
        try:
            self.fs.remove(path)
        except fs.errors.FileExpected:
            self.fs.removetree(path)
        except fs.errors.ResourceNotFound:
            if not force:
                raise UFOLibError(f"'{path}' does not exist on {self.fs}")
        if removeEmptyParents:
            parent = fs.path.dirname(path)
            if parent:
                fs.tools.remove_empty(self.fs, parent)

    # alias kept for backward compatibility with old API
    removeFileForPath = removePath

    # UFO mod time

    def setModificationTime(self) -> None:
        """
        Set the UFO modification time to the current time.
        This is never called automatically. It is up to the
        caller to call this when finished working on the UFO.
        """
        path = self._path
        if path is not None and os.path.exists(path):
            try:
                # this may fail on some filesystems (e.g. SMB servers)
                os.utime(path, None)
            except OSError as e:
                logger.warning("Failed to set modified time: %s", e)

    # metainfo.plist

    def _writeMetaInfo(self) -> None:
        metaInfo = dict(
            creator=self._fileCreator,
            formatVersion=self._formatVersion.major,
        )
        if self._formatVersion.minor != 0:
            metaInfo["formatVersionMinor"] = self._formatVersion.minor
        self._writePlist(METAINFO_FILENAME, metaInfo)

    # groups.plist

    def setKerningGroupConversionRenameMaps(self, maps: KerningGroupRenameMaps) -> None:
        """
        Set maps defining the renaming that should be done
        when writing groups and kerning in UFO 1 and UFO 2.
        This will effectively undo the conversion done when
        UFOReader reads this data. The dictionary should have
        this form::

                {
                        "side1" : {"group name to use when writing" : "group name in data"},
                        "side2" : {"group name to use when writing" : "group name in data"}
                }

        This is the same form returned by UFOReader's
        getKerningGroupRenameMaps method.
        """
        if self._formatVersion >= UFOFormatVersion.FORMAT_3_0:
            return  # XXX raise an error here
        # flip the dictionaries
        remap = {}
        for side in ("side1", "side2"):
            for writeName, dataName in list(maps[side].items()):
                remap[dataName] = writeName
        self._downConversionKerningData = dict(groupRenameMap=remap)

    def writeGroups(
        self, groups: KerningGroups, validate: Optional[bool] = None
    ) -> None:
        """
        Write groups.plist. This method requires a
        dict of glyph groups as an argument.

        ``validate`` will validate the data, by default it is set to the
        class's validate value, can be overridden.
        """
        if validate is None:
            validate = self._validate
        # validate the data structure
        if validate:
            valid, message = groupsValidator(groups)
            if not valid:
                raise UFOLibError(message)
        # down convert
        if (
            self._formatVersion < UFOFormatVersion.FORMAT_3_0
            and self._downConversionKerningData is not None
        ):
            remap = self._downConversionKerningData["groupRenameMap"]
            remappedGroups = {}
            # there are some edge cases here that are ignored:
            # 1. if a group is being renamed to a name that
            #    already exists, the existing group is always
            #    overwritten. (this is why there are two loops
            #    below.) there doesn't seem to be a logical
            #    solution to groups mismatching and overwriting
            #    with the specifiecd group seems like a better
            #    solution than throwing an error.
            # 2. if side 1 and side 2 groups are being renamed
            #    to the same group name there is no check to
            #    ensure that the contents are identical. that
            #    is left up to the caller.
            for name, contents in list(groups.items()):
                if name in remap:
                    continue
                remappedGroups[name] = contents
            for name, contents in list(groups.items()):
                if name not in remap:
                    continue
                name = remap[name]
                remappedGroups[name] = contents
            groups = remappedGroups
        # pack and write
        groupsNew = {}
        for key, value in groups.items():
            groupsNew[key] = list(value)
        if groupsNew:
            self._writePlist(GROUPS_FILENAME, groupsNew)
        elif self._havePreviousFile:
            self.removePath(GROUPS_FILENAME, force=True, removeEmptyParents=False)

    # fontinfo.plist

    def writeInfo(self, info: Any, validate: Optional[bool] = None) -> None:
        """
        Write info.plist. This method requires an object
        that supports getting attributes that follow the
        fontinfo.plist version 2 specification. Attributes
        will be taken from the given object and written
        into the file.

        ``validate`` will validate the data, by default it is set to the
        class's validate value, can be overridden.
        """
        if validate is None:
            validate = self._validate
        # gather version 3 data
        infoData = {}
        for attr in list(fontInfoAttributesVersion3ValueData.keys()):
            if hasattr(info, attr):
                try:
                    value = getattr(info, attr)
                except AttributeError:
                    raise UFOLibError(
                        "The supplied info object does not support getting a necessary attribute (%s)."
                        % attr
                    )
                if value is None:
                    continue
                infoData[attr] = value
        # down convert data if necessary and validate
        if self._formatVersion == UFOFormatVersion.FORMAT_3_0:
            if validate:
                infoData = validateInfoVersion3Data(infoData)
        elif self._formatVersion == UFOFormatVersion.FORMAT_2_0:
            infoData = _convertFontInfoDataVersion3ToVersion2(infoData)
            if validate:
                infoData = validateInfoVersion2Data(infoData)
        elif self._formatVersion == UFOFormatVersion.FORMAT_1_0:
            infoData = _convertFontInfoDataVersion3ToVersion2(infoData)
            if validate:
                infoData = validateInfoVersion2Data(infoData)
            infoData = _convertFontInfoDataVersion2ToVersion1(infoData)
        # write file if there is anything to write
        if infoData:
            self._writePlist(FONTINFO_FILENAME, infoData)

    # kerning.plist

    def writeKerning(
        self, kerning: KerningDict, validate: Optional[bool] = None
    ) -> None:
        """
        Write kerning.plist. This method requires a
        dict of kerning pairs as an argument.

        This performs basic structural validation of the kerning,
        but it does not check for compliance with the spec in
        regards to conflicting pairs. The assumption is that the
        kerning data being passed is standards compliant.

        ``validate`` will validate the data, by default it is set to the
        class's validate value, can be overridden.
        """
        if validate is None:
            validate = self._validate
        # validate the data structure
        if validate:
            invalidFormatMessage = "The kerning is not properly formatted."
            if not isDictEnough(kerning):
                raise UFOLibError(invalidFormatMessage)
            for pair, value in list(kerning.items()):
                if not isinstance(pair, (list, tuple)):
                    raise UFOLibError(invalidFormatMessage)
                if not len(pair) == 2:
                    raise UFOLibError(invalidFormatMessage)
                if not isinstance(pair[0], str):
                    raise UFOLibError(invalidFormatMessage)
                if not isinstance(pair[1], str):
                    raise UFOLibError(invalidFormatMessage)
                if not isinstance(value, numberTypes):
                    raise UFOLibError(invalidFormatMessage)
        # down convert
        if (
            self._formatVersion < UFOFormatVersion.FORMAT_3_0
            and self._downConversionKerningData is not None
        ):
            remap = self._downConversionKerningData["groupRenameMap"]
            remappedKerning = {}
            for (side1, side2), value in list(kerning.items()):
                side1 = remap.get(side1, side1)
                side2 = remap.get(side2, side2)
                remappedKerning[side1, side2] = value
            kerning = remappedKerning
        # pack and write
        kerningDict: KerningNested = {}
        for left, right in kerning.keys():
            value = kerning[left, right]
            if left not in kerningDict:
                kerningDict[left] = {}
            kerningDict[left][right] = value
        if kerningDict:
            self._writePlist(KERNING_FILENAME, kerningDict)
        elif self._havePreviousFile:
            self.removePath(KERNING_FILENAME, force=True, removeEmptyParents=False)

    # lib.plist

    def writeLib(self, libDict: LibDict, validate: Optional[bool] = None) -> None:
        """
        Write lib.plist. This method requires a
        lib dict as an argument.

        ``validate`` will validate the data, by default it is set to the
        class's validate value, can be overridden.
        """
        if validate is None:
            validate = self._validate
        if validate:
            valid, message = fontLibValidator(libDict)
            if not valid:
                raise UFOLibError(message)
        if libDict:
            self._writePlist(LIB_FILENAME, libDict)
        elif self._havePreviousFile:
            self.removePath(LIB_FILENAME, force=True, removeEmptyParents=False)

    # features.fea

    def writeFeatures(self, features: str, validate: Optional[bool] = None) -> None:
        """
        Write features.fea. This method requires a
        features string as an argument.
        """
        if validate is None:
            validate = self._validate
        if self._formatVersion == UFOFormatVersion.FORMAT_1_0:
            raise UFOLibError("features.fea is not allowed in UFO Format Version 1.")
        if validate:
            if not isinstance(features, str):
                raise UFOLibError("The features are not text.")
        if features:
            self.writeBytesToPath(FEATURES_FILENAME, features.encode("utf8"))
        elif self._havePreviousFile:
            self.removePath(FEATURES_FILENAME, force=True, removeEmptyParents=False)

    # glyph sets & layers

    def writeLayerContents(
        self, layerOrder: LayerOrderList = None, validate: Optional[bool] = None
    ) -> None:
        """
        Write the layercontents.plist file. This method  *must* be called
        after all glyph sets have been written.
        """
        if validate is None:
            validate = self._validate
        if self._formatVersion < UFOFormatVersion.FORMAT_3_0:
            return
        if layerOrder is not None:
            newOrder: list[Optional[str]] = []
            for layerName in layerOrder:
                if layerName is None:
                    layerName = DEFAULT_LAYER_NAME
                newOrder.append(layerName)
            layerOrder = newOrder
        else:
            layerOrder = list(self.layerContents.keys())
        if validate and set(layerOrder) != set(self.layerContents.keys()):
            raise UFOLibError(
                "The layer order content does not match the glyph sets that have been created."
            )
        layerContents = [
            (layerName, self.layerContents[layerName])
            for layerName in layerOrder
            if layerName is not None
        ]
        self._writePlist(LAYERCONTENTS_FILENAME, layerContents)

    def _findDirectoryForLayerName(self, layerName: Optional[str]) -> str:
        foundDirectory = None
        for existingLayerName, directoryName in list(self.layerContents.items()):
            if layerName is None and directoryName == DEFAULT_GLYPHS_DIRNAME:
                foundDirectory = directoryName
                break
            elif existingLayerName == layerName:
                foundDirectory = directoryName
                break
        if not foundDirectory:
            raise UFOLibError(
                "Could not locate a glyph set directory for the layer named %s."
                % layerName
            )
        return foundDirectory

    def getGlyphSet(  # type: ignore[override]
        self,
        layerName: Optional[str] = None,
        defaultLayer: bool = True,
        glyphNameToFileNameFunc: GlyphNameToFileNameFunc = None,
        validateRead: Optional[bool] = None,
        validateWrite: Optional[bool] = None,
        expectContentsFile: bool = False,
    ) -> GlyphSet:
        """
        Return the GlyphSet object associated with the
        appropriate glyph directory in the .ufo.
        If layerName is None, the default glyph set
        will be used. The defaultLayer flag indictes
        that the layer should be saved into the default
        glyphs directory.

        ``validateRead`` will validate the read data, by default it is set to the
        class's validate value, can be overridden.
        ``validateWrte`` will validate the written data, by default it is set to the
        class's validate value, can be overridden.
        ``expectContentsFile`` will raise a GlifLibError if a contents.plist file is
        not found on the glyph set file system. This should be set to ``True`` if you
        are reading an existing UFO and ``False`` if you use ``getGlyphSet`` to create
        a fresh	glyph set.
        """
        if validateRead is None:
            validateRead = self._validate
        if validateWrite is None:
            validateWrite = self._validate
        # only default can be written in < 3
        if self._formatVersion < UFOFormatVersion.FORMAT_3_0 and (
            not defaultLayer or layerName is not None
        ):
            raise UFOLibError(
                f"Only the default layer can be writen in UFO {self._formatVersion.major}."
            )
        # locate a layer name when None has been given
        if layerName is None and defaultLayer:
            for existingLayerName, directory in self.layerContents.items():
                if directory == DEFAULT_GLYPHS_DIRNAME:
                    layerName = existingLayerName
            if layerName is None:
                layerName = DEFAULT_LAYER_NAME
        elif layerName is None and not defaultLayer:
            raise UFOLibError("A layer name must be provided for non-default layers.")
        # move along to format specific writing
        if self._formatVersion < UFOFormatVersion.FORMAT_3_0:
            return self._getDefaultGlyphSet(
                validateRead,
                validateWrite,
                glyphNameToFileNameFunc=glyphNameToFileNameFunc,
                expectContentsFile=expectContentsFile,
            )
        elif self._formatVersion.major == UFOFormatVersion.FORMAT_3_0.major:
            return self._getGlyphSetFormatVersion3(
                validateRead,
                validateWrite,
                layerName=layerName,
                defaultLayer=defaultLayer,
                glyphNameToFileNameFunc=glyphNameToFileNameFunc,
                expectContentsFile=expectContentsFile,
            )
        else:
            raise NotImplementedError(self._formatVersion)

    def _getDefaultGlyphSet(
        self,
        validateRead: bool,
        validateWrite: bool,
        glyphNameToFileNameFunc: GlyphNameToFileNameFunc = None,
        expectContentsFile: bool = False,
    ) -> GlyphSet:

        from fontTools.ufoLib.glifLib import GlyphSet

        glyphSubFS = self.fs.makedir(DEFAULT_GLYPHS_DIRNAME, recreate=True)
        return GlyphSet(
            glyphSubFS,
            glyphNameToFileNameFunc=glyphNameToFileNameFunc,
            ufoFormatVersion=self._formatVersion,
            validateRead=validateRead,
            validateWrite=validateWrite,
            expectContentsFile=expectContentsFile,
        )

    def _getGlyphSetFormatVersion3(
        self,
        validateRead: bool,
        validateWrite: bool,
        layerName: Optional[str] = None,
        defaultLayer: bool = True,
        glyphNameToFileNameFunc: GlyphNameToFileNameFunc = None,
        expectContentsFile: bool = False,
    ) -> GlyphSet:

        from fontTools.ufoLib.glifLib import GlyphSet

        # if the default flag is on, make sure that the default in the file
        # matches the default being written. also make sure that this layer
        # name is not already linked to a non-default layer.
        if defaultLayer:
            for existingLayerName, directory in self.layerContents.items():
                if directory == DEFAULT_GLYPHS_DIRNAME:
                    if existingLayerName != layerName:
                        raise UFOLibError(
                            "Another layer ('%s') is already mapped to the default directory."
                            % existingLayerName
                        )
                elif existingLayerName == layerName:
                    raise UFOLibError(
                        "The layer name is already mapped to a non-default layer."
                    )

        # handle layerName is None to avoid MyPy errors
        if layerName is None:
            raise TypeError("'leyerName' cannot be None.")

        # get an existing directory name
        if layerName in self.layerContents:
            directory = self.layerContents[layerName]
        # get a  new directory name
        else:
            if defaultLayer:
                directory = DEFAULT_GLYPHS_DIRNAME
            else:
                # not caching this could be slightly expensive,
                # but caching it will be cumbersome
                existing = {d.lower() for d in self.layerContents.values()}
                directory = userNameToFileName(
                    layerName, existing=existing, prefix="glyphs."
                )
        # make the directory
        glyphSubFS = self.fs.makedir(directory, recreate=True)
        # store the mapping
        self.layerContents[layerName] = directory
        # load the glyph set
        return GlyphSet(
            glyphSubFS,
            glyphNameToFileNameFunc=glyphNameToFileNameFunc,
            ufoFormatVersion=self._formatVersion,
            validateRead=validateRead,
            validateWrite=validateWrite,
            expectContentsFile=expectContentsFile,
        )

    def renameGlyphSet(
        self,
        layerName: Optional[str],
        newLayerName: Optional[str],
        defaultLayer: bool = False,
    ) -> None:
        """
        Rename a glyph set.

        Note: if a GlyphSet object has already been retrieved for
        layerName, it is up to the caller to inform that object that
        the directory it represents has changed.
        """
        if self._formatVersion < UFOFormatVersion.FORMAT_3_0:
            # ignore renaming glyph sets for UFO1 UFO2
            # just write the data from the default layer
            return
        # the new and old names can be the same
        # as long as the default is being switched
        if layerName is not None and layerName == newLayerName:
            # if the default is off and the layer is already not the default, skip
            if (
                self.layerContents[layerName] != DEFAULT_GLYPHS_DIRNAME
                and not defaultLayer
            ):
                return
            # if the default is on and the layer is already the default, skip
            if self.layerContents[layerName] == DEFAULT_GLYPHS_DIRNAME and defaultLayer:
                return
        else:
            # make sure the new layer name doesn't already exist
            if newLayerName is None:
                newLayerName = DEFAULT_LAYER_NAME
            if newLayerName in self.layerContents:
                raise UFOLibError("A layer named %s already exists." % newLayerName)
            # make sure the default layer doesn't already exist
            if defaultLayer and DEFAULT_GLYPHS_DIRNAME in self.layerContents.values():
                raise UFOLibError("A default layer already exists.")
        # get the paths
        oldDirectory = self._findDirectoryForLayerName(layerName)
        if defaultLayer:
            newDirectory = DEFAULT_GLYPHS_DIRNAME
        else:
            existing = {name.lower() for name in self.layerContents.values()}
            newDirectory = userNameToFileName(
                newLayerName, existing=existing, prefix="glyphs."
            )
        # update the internal mapping
        if layerName is not None:
            del self.layerContents[layerName]
        self.layerContents[newLayerName] = newDirectory
        # do the file system copy
        self.fs.movedir(oldDirectory, newDirectory, create=True)

    def deleteGlyphSet(self, layerName: Optional[str]) -> None:
        """
        Remove the glyph set matching layerName.
        """
        if self._formatVersion < UFOFormatVersion.FORMAT_3_0:
            # ignore deleting glyph sets for UFO1 UFO2 as there are no layers
            # just write the data from the default layer
            return
        foundDirectory = self._findDirectoryForLayerName(layerName)
        self.removePath(foundDirectory, removeEmptyParents=False)
        if layerName is not None:
            del self.layerContents[layerName]

    def writeData(self, fileName: Union[str, PathLike[str]], data: bytes) -> None:
        """
        Write data to fileName in the 'data' directory.
        The data must be a bytes string.
        """
        self.writeBytesToPath(f"{DATA_DIRNAME}/{fsdecode(fileName)}", data)

    def removeData(self, fileName: Union[str, PathLike[str]]) -> None:
        """
        Remove the file named fileName from the data directory.
        """
        self.removePath(f"{DATA_DIRNAME}/{fsdecode(fileName)}")

    # /images

    def writeImage(
        self,
        fileName: Union[str, os.PathLike[str]],
        data: bytes,
        validate: Optional[bool] = None,
    ) -> None:
        """
        Write data to fileName in the images directory.
        The data must be a valid PNG.
        """
        if validate is None:
            validate = self._validate
        if self._formatVersion < UFOFormatVersion.FORMAT_3_0:
            raise UFOLibError(
                f"Images are not allowed in UFO {self._formatVersion.major}."
            )
        fileName = fsdecode(fileName)
        if validate:
            valid, error = pngValidator(data=data)
            if not valid:
                raise UFOLibError(error)
        self.writeBytesToPath(f"{IMAGES_DIRNAME}/{fileName}", data)

    def removeImage(
        self,
        fileName: Union[str, os.PathLike[str]],
        validate: Optional[bool] = None,
    ) -> None:  # XXX remove unused 'validate'?
        """
        Remove the file named fileName from the
        images directory.
        """
        if self._formatVersion < UFOFormatVersion.FORMAT_3_0:
            raise UFOLibError(
                f"Images are not allowed in UFO {self._formatVersion.major}."
            )
        self.removePath(f"{IMAGES_DIRNAME}/{fsdecode(fileName)}")

    def copyImageFromReader(
        self,
        reader: UFOReader,
        sourceFileName: Union[str, os.PathLike[str]],
        destFileName: Union[str, os.PathLike[str]],
        validate: Optional[bool] = None,
    ) -> None:
        """
        Copy the sourceFileName in the provided UFOReader to destFileName
        in this writer. This uses the most memory efficient method possible
        for copying the data possible.
        """
        if validate is None:
            validate = self._validate
        if self._formatVersion < UFOFormatVersion.FORMAT_3_0:
            raise UFOLibError(
                f"Images are not allowed in UFO {self._formatVersion.major}."
            )
        sourcePath = f"{IMAGES_DIRNAME}/{fsdecode(sourceFileName)}"
        destPath = f"{IMAGES_DIRNAME}/{fsdecode(destFileName)}"
        self.copyFromReader(reader, sourcePath, destPath)

    def close(self) -> None:
        if self._havePreviousFile and self._fileStructure is UFOFileStructure.ZIP:
            # if we are updating an existing zip file, we can now compress the
            # contents of the temporary filesystem in the destination path
            rootDir = os.path.splitext(os.path.basename(self._path))[0] + ".ufo"
            with fs.zipfs.ZipFS(self._path, write=True, encoding="utf-8") as destFS:
                fs.copy.copy_fs(self.fs, destFS.makedir(rootDir))
        super().close()


# just an alias, makes it more explicit
UFOReaderWriter = UFOWriter


# ----------------
# Helper Functions
# ----------------


def _sniffFileStructure(ufo_path: PathStr) -> UFOFileStructure:
    """Return UFOFileStructure.ZIP if the UFO at path 'ufo_path' (str)
    is a zip file, else return UFOFileStructure.PACKAGE if 'ufo_path' is a
    directory.
    Raise UFOLibError if it is a file with unknown structure, or if the path
    does not exist.
    """
    if zipfile.is_zipfile(ufo_path):
        return UFOFileStructure.ZIP
    elif os.path.isdir(ufo_path):
        return UFOFileStructure.PACKAGE
    elif os.path.isfile(ufo_path):
        raise UFOLibError(
            "The specified UFO does not have a known structure: '%s'" % ufo_path
        )
    else:
        raise UFOLibError("No such file or directory: '%s'" % ufo_path)


def makeUFOPath(path: PathStr) -> str:
    """
    Return a .ufo pathname.

    >>> makeUFOPath("directory/something.ext") == (
    ... 	os.path.join('directory', 'something.ufo'))
    True
    >>> makeUFOPath("directory/something.another.thing.ext") == (
    ... 	os.path.join('directory', 'something.another.thing.ufo'))
    True
    """
    dir, name = os.path.split(path)
    name = ".".join([".".join(name.split(".")[:-1]), "ufo"])
    return os.path.join(dir, name)


# ----------------------
# fontinfo.plist Support
# ----------------------

# Version Validators

# There is no version 1 validator and there shouldn't be.
# The version 1 spec was very loose and there were numerous
# cases of invalid values.


def validateFontInfoVersion2ValueForAttribute(attr: str, value: Any) -> bool:
    """
    This performs very basic validation of the value for attribute
    following the UFO 2 fontinfo.plist specification. The results
    of this should not be interpretted as *correct* for the font
    that they are part of. This merely indicates that the value
    is of the proper type and, where the specification defines
    a set range of possible values for an attribute, that the
    value is in the accepted range.
    """
    dataValidationDict = fontInfoAttributesVersion2ValueData[attr]
    valueType = dataValidationDict.get("type")
    validator = dataValidationDict.get("valueValidator")
    valueOptions = dataValidationDict.get("valueOptions")
    # have specific options for the validator
    if validator:
        if valueOptions is not None:
            isValidValue = validator(value, valueOptions)
        # no specific options
        else:
            if validator == genericTypeValidator:
                isValidValue = validator(value, valueType)
            else:
                isValidValue = validator(value)
    return isValidValue


def validateInfoVersion2Data(infoData: dict[str, Any]) -> dict[str, Any]:
    """
    This performs very basic validation of the value for infoData
    following the UFO 2 fontinfo.plist specification. The results
    of this should not be interpretted as *correct* for the font
    that they are part of. This merely indicates that the values
    are of the proper type and, where the specification defines
    a set range of possible values for an attribute, that the
    value is in the accepted range.
    """
    validInfoData = {}
    for attr, value in list(infoData.items()):
        isValidValue = validateFontInfoVersion2ValueForAttribute(attr, value)
        if not isValidValue:
            raise UFOLibError(f"Invalid value for attribute {attr} ({value!r}).")
        else:
            validInfoData[attr] = value
    return validInfoData


def validateFontInfoVersion3ValueForAttribute(attr: str, value: Any) -> bool:
    """
    This performs very basic validation of the value for attribute
    following the UFO 3 fontinfo.plist specification. The results
    of this should not be interpretted as *correct* for the font
    that they are part of. This merely indicates that the value
    is of the proper type and, where the specification defines
    a set range of possible values for an attribute, that the
    value is in the accepted range.
    """
    dataValidationDict = fontInfoAttributesVersion3ValueData[attr]
    valueType = dataValidationDict.get("type")
    validator = dataValidationDict.get("valueValidator")
    valueOptions = dataValidationDict.get("valueOptions")
    # have specific options for the validator
    if validator:
        if valueOptions is not None:
            isValidValue = validator(value, valueOptions)
        # no specific options
        else:
            if validator == genericTypeValidator:
                isValidValue = validator(value, valueType)
            else:
                isValidValue = validator(value)
    return isValidValue


def validateInfoVersion3Data(infoData: dict[str, Any]) -> dict[str, Any]:
    """
    This performs very basic validation of the value for infoData
    following the UFO 3 fontinfo.plist specification. The results
    of this should not be interpretted as *correct* for the font
    that they are part of. This merely indicates that the values
    are of the proper type and, where the specification defines
    a set range of possible values for an attribute, that the
    value is in the accepted range.
    """
    validInfoData = {}
    for attr, value in list(infoData.items()):
        isValidValue = validateFontInfoVersion3ValueForAttribute(attr, value)
        if not isValidValue:
            raise UFOLibError(f"Invalid value for attribute {attr} ({value!r}).")
        else:
            validInfoData[attr] = value
    return validInfoData


# Value Options

fontInfoOpenTypeHeadFlagsOptions: list[int] = list(range(0, 15))
fontInfoOpenTypeOS2SelectionOptions: list[int] = [1, 2, 3, 4, 7, 8, 9]
fontInfoOpenTypeOS2UnicodeRangesOptions: list[int] = list(range(0, 128))
fontInfoOpenTypeOS2CodePageRangesOptions: list[int] = list(range(0, 64))
fontInfoOpenTypeOS2TypeOptions: list[int] = [0, 1, 2, 3, 8, 9]

# Version Attribute Definitions
# This defines the attributes, types and, in some
# cases the possible values, that can exist is
# fontinfo.plist.

fontInfoAttributesVersion1: set[str] = {
    "familyName",
    "styleName",
    "fullName",
    "fontName",
    "menuName",
    "fontStyle",
    "note",
    "versionMajor",
    "versionMinor",
    "year",
    "copyright",
    "notice",
    "trademark",
    "license",
    "licenseURL",
    "createdBy",
    "designer",
    "designerURL",
    "vendorURL",
    "unitsPerEm",
    "ascender",
    "descender",
    "capHeight",
    "xHeight",
    "defaultWidth",
    "slantAngle",
    "italicAngle",
    "widthName",
    "weightName",
    "weightValue",
    "fondName",
    "otFamilyName",
    "otStyleName",
    "otMacName",
    "msCharSet",
    "fondID",
    "uniqueID",
    "ttVendor",
    "ttUniqueID",
    "ttVersion",
}

fontInfoAttributesVersion2ValueData: FontInfoAttributes = {
    "familyName": dict(type=str),
    "styleName": dict(type=str),
    "styleMapFamilyName": dict(type=str),
    "styleMapStyleName": dict(
        type=str, valueValidator=fontInfoStyleMapStyleNameValidator
    ),
    "versionMajor": dict(type=int),
    "versionMinor": dict(type=int),
    "year": dict(type=int),
    "copyright": dict(type=str),
    "trademark": dict(type=str),
    "unitsPerEm": dict(type=(int, float)),
    "descender": dict(type=(int, float)),
    "xHeight": dict(type=(int, float)),
    "capHeight": dict(type=(int, float)),
    "ascender": dict(type=(int, float)),
    "italicAngle": dict(type=(float, int)),
    "note": dict(type=str),
    "openTypeHeadCreated": dict(
        type=str, valueValidator=fontInfoOpenTypeHeadCreatedValidator
    ),
    "openTypeHeadLowestRecPPEM": dict(type=(int, float)),
    "openTypeHeadFlags": dict(
        type="integerList",
        valueValidator=genericIntListValidator,
        valueOptions=fontInfoOpenTypeHeadFlagsOptions,
    ),
    "openTypeHheaAscender": dict(type=(int, float)),
    "openTypeHheaDescender": dict(type=(int, float)),
    "openTypeHheaLineGap": dict(type=(int, float)),
    "openTypeHheaCaretSlopeRise": dict(type=int),
    "openTypeHheaCaretSlopeRun": dict(type=int),
    "openTypeHheaCaretOffset": dict(type=(int, float)),
    "openTypeNameDesigner": dict(type=str),
    "openTypeNameDesignerURL": dict(type=str),
    "openTypeNameManufacturer": dict(type=str),
    "openTypeNameManufacturerURL": dict(type=str),
    "openTypeNameLicense": dict(type=str),
    "openTypeNameLicenseURL": dict(type=str),
    "openTypeNameVersion": dict(type=str),
    "openTypeNameUniqueID": dict(type=str),
    "openTypeNameDescription": dict(type=str),
    "openTypeNamePreferredFamilyName": dict(type=str),
    "openTypeNamePreferredSubfamilyName": dict(type=str),
    "openTypeNameCompatibleFullName": dict(type=str),
    "openTypeNameSampleText": dict(type=str),
    "openTypeNameWWSFamilyName": dict(type=str),
    "openTypeNameWWSSubfamilyName": dict(type=str),
    "openTypeOS2WidthClass": dict(
        type=int, valueValidator=fontInfoOpenTypeOS2WidthClassValidator
    ),
    "openTypeOS2WeightClass": dict(
        type=int, valueValidator=fontInfoOpenTypeOS2WeightClassValidator
    ),
    "openTypeOS2Selection": dict(
        type="integerList",
        valueValidator=genericIntListValidator,
        valueOptions=fontInfoOpenTypeOS2SelectionOptions,
    ),
    "openTypeOS2VendorID": dict(type=str),
    "openTypeOS2Panose": dict(
        type="integerList", valueValidator=fontInfoVersion2OpenTypeOS2PanoseValidator
    ),
    "openTypeOS2FamilyClass": dict(
        type="integerList", valueValidator=fontInfoOpenTypeOS2FamilyClassValidator
    ),
    "openTypeOS2UnicodeRanges": dict(
        type="integerList",
        valueValidator=genericIntListValidator,
        valueOptions=fontInfoOpenTypeOS2UnicodeRangesOptions,
    ),
    "openTypeOS2CodePageRanges": dict(
        type="integerList",
        valueValidator=genericIntListValidator,
        valueOptions=fontInfoOpenTypeOS2CodePageRangesOptions,
    ),
    "openTypeOS2TypoAscender": dict(type=(int, float)),
    "openTypeOS2TypoDescender": dict(type=(int, float)),
    "openTypeOS2TypoLineGap": dict(type=(int, float)),
    "openTypeOS2WinAscent": dict(type=(int, float)),
    "openTypeOS2WinDescent": dict(type=(int, float)),
    "openTypeOS2Type": dict(
        type="integerList",
        valueValidator=genericIntListValidator,
        valueOptions=fontInfoOpenTypeOS2TypeOptions,
    ),
    "openTypeOS2SubscriptXSize": dict(type=(int, float)),
    "openTypeOS2SubscriptYSize": dict(type=(int, float)),
    "openTypeOS2SubscriptXOffset": dict(type=(int, float)),
    "openTypeOS2SubscriptYOffset": dict(type=(int, float)),
    "openTypeOS2SuperscriptXSize": dict(type=(int, float)),
    "openTypeOS2SuperscriptYSize": dict(type=(int, float)),
    "openTypeOS2SuperscriptXOffset": dict(type=(int, float)),
    "openTypeOS2SuperscriptYOffset": dict(type=(int, float)),
    "openTypeOS2StrikeoutSize": dict(type=(int, float)),
    "openTypeOS2StrikeoutPosition": dict(type=(int, float)),
    "openTypeVheaVertTypoAscender": dict(type=(int, float)),
    "openTypeVheaVertTypoDescender": dict(type=(int, float)),
    "openTypeVheaVertTypoLineGap": dict(type=(int, float)),
    "openTypeVheaCaretSlopeRise": dict(type=int),
    "openTypeVheaCaretSlopeRun": dict(type=int),
    "openTypeVheaCaretOffset": dict(type=(int, float)),
    "postscriptFontName": dict(type=str),
    "postscriptFullName": dict(type=str),
    "postscriptSlantAngle": dict(type=(float, int)),
    "postscriptUniqueID": dict(type=int),
    "postscriptUnderlineThickness": dict(type=(int, float)),
    "postscriptUnderlinePosition": dict(type=(int, float)),
    "postscriptIsFixedPitch": dict(type=bool),
    "postscriptBlueValues": dict(
        type="integerList", valueValidator=fontInfoPostscriptBluesValidator
    ),
    "postscriptOtherBlues": dict(
        type="integerList", valueValidator=fontInfoPostscriptOtherBluesValidator
    ),
    "postscriptFamilyBlues": dict(
        type="integerList", valueValidator=fontInfoPostscriptBluesValidator
    ),
    "postscriptFamilyOtherBlues": dict(
        type="integerList", valueValidator=fontInfoPostscriptOtherBluesValidator
    ),
    "postscriptStemSnapH": dict(
        type="integerList", valueValidator=fontInfoPostscriptStemsValidator
    ),
    "postscriptStemSnapV": dict(
        type="integerList", valueValidator=fontInfoPostscriptStemsValidator
    ),
    "postscriptBlueFuzz": dict(type=(int, float)),
    "postscriptBlueShift": dict(type=(int, float)),
    "postscriptBlueScale": dict(type=(float, int)),
    "postscriptForceBold": dict(type=bool),
    "postscriptDefaultWidthX": dict(type=(int, float)),
    "postscriptNominalWidthX": dict(type=(int, float)),
    "postscriptWeightName": dict(type=str),
    "postscriptDefaultCharacter": dict(type=str),
    "postscriptWindowsCharacterSet": dict(
        type=int, valueValidator=fontInfoPostscriptWindowsCharacterSetValidator
    ),
    "macintoshFONDFamilyID": dict(type=int),
    "macintoshFONDName": dict(type=str),
}
fontInfoAttributesVersion2: set[str] = set(fontInfoAttributesVersion2ValueData.keys())

fontInfoAttributesVersion3ValueData: FontInfoAttributes = deepcopy(
    fontInfoAttributesVersion2ValueData
)
fontInfoAttributesVersion3ValueData.update(
    {
        "versionMinor": dict(type=int, valueValidator=genericNonNegativeIntValidator),
        "unitsPerEm": dict(
            type=(int, float), valueValidator=genericNonNegativeNumberValidator
        ),
        "openTypeHeadLowestRecPPEM": dict(
            type=int, valueValidator=genericNonNegativeNumberValidator
        ),
        "openTypeHheaAscender": dict(type=int),
        "openTypeHheaDescender": dict(type=int),
        "openTypeHheaLineGap": dict(type=int),
        "openTypeHheaCaretOffset": dict(type=int),
        "openTypeOS2Panose": dict(
            type="integerList",
            valueValidator=fontInfoVersion3OpenTypeOS2PanoseValidator,
        ),
        "openTypeOS2TypoAscender": dict(type=int),
        "openTypeOS2TypoDescender": dict(type=int),
        "openTypeOS2TypoLineGap": dict(type=int),
        "openTypeOS2WinAscent": dict(
            type=int, valueValidator=genericNonNegativeNumberValidator
        ),
        "openTypeOS2WinDescent": dict(
            type=int, valueValidator=genericNonNegativeNumberValidator
        ),
        "openTypeOS2SubscriptXSize": dict(type=int),
        "openTypeOS2SubscriptYSize": dict(type=int),
        "openTypeOS2SubscriptXOffset": dict(type=int),
        "openTypeOS2SubscriptYOffset": dict(type=int),
        "openTypeOS2SuperscriptXSize": dict(type=int),
        "openTypeOS2SuperscriptYSize": dict(type=int),
        "openTypeOS2SuperscriptXOffset": dict(type=int),
        "openTypeOS2SuperscriptYOffset": dict(type=int),
        "openTypeOS2StrikeoutSize": dict(type=int),
        "openTypeOS2StrikeoutPosition": dict(type=int),
        "openTypeGaspRangeRecords": dict(
            type="dictList", valueValidator=fontInfoOpenTypeGaspRangeRecordsValidator
        ),
        "openTypeNameRecords": dict(
            type="dictList", valueValidator=fontInfoOpenTypeNameRecordsValidator
        ),
        "openTypeVheaVertTypoAscender": dict(type=int),
        "openTypeVheaVertTypoDescender": dict(type=int),
        "openTypeVheaVertTypoLineGap": dict(type=int),
        "openTypeVheaCaretOffset": dict(type=int),
        "woffMajorVersion": dict(
            type=int, valueValidator=genericNonNegativeIntValidator
        ),
        "woffMinorVersion": dict(
            type=int, valueValidator=genericNonNegativeIntValidator
        ),
        "woffMetadataUniqueID": dict(
            type=dict, valueValidator=fontInfoWOFFMetadataUniqueIDValidator
        ),
        "woffMetadataVendor": dict(
            type=dict, valueValidator=fontInfoWOFFMetadataVendorValidator
        ),
        "woffMetadataCredits": dict(
            type=dict, valueValidator=fontInfoWOFFMetadataCreditsValidator
        ),
        "woffMetadataDescription": dict(
            type=dict, valueValidator=fontInfoWOFFMetadataDescriptionValidator
        ),
        "woffMetadataLicense": dict(
            type=dict, valueValidator=fontInfoWOFFMetadataLicenseValidator
        ),
        "woffMetadataCopyright": dict(
            type=dict, valueValidator=fontInfoWOFFMetadataCopyrightValidator
        ),
        "woffMetadataTrademark": dict(
            type=dict, valueValidator=fontInfoWOFFMetadataTrademarkValidator
        ),
        "woffMetadataLicensee": dict(
            type=dict, valueValidator=fontInfoWOFFMetadataLicenseeValidator
        ),
        "woffMetadataExtensions": dict(
            type=list, valueValidator=fontInfoWOFFMetadataExtensionsValidator
        ),
        "guidelines": dict(type=list, valueValidator=guidelinesValidator),
    }
)
fontInfoAttributesVersion3: set[str] = set(fontInfoAttributesVersion3ValueData.keys())

# insert the type validator for all attrs that
# have no defined validator.
for attr, dataDict in list(fontInfoAttributesVersion2ValueData.items()):
    if "valueValidator" not in dataDict:
        dataDict["valueValidator"] = genericTypeValidator

for attr, dataDict in list(fontInfoAttributesVersion3ValueData.items()):
    if "valueValidator" not in dataDict:
        dataDict["valueValidator"] = genericTypeValidator

# Version Conversion Support
# These are used from converting from version 1
# to version 2 or vice-versa.


def _flipDict(d: dict[K, V]) -> dict[V, K]:
    flipped = {}
    for key, value in list(d.items()):
        flipped[value] = key
    return flipped


fontInfoAttributesVersion1To2: dict[str, str] = {
    "menuName": "styleMapFamilyName",
    "designer": "openTypeNameDesigner",
    "designerURL": "openTypeNameDesignerURL",
    "createdBy": "openTypeNameManufacturer",
    "vendorURL": "openTypeNameManufacturerURL",
    "license": "openTypeNameLicense",
    "licenseURL": "openTypeNameLicenseURL",
    "ttVersion": "openTypeNameVersion",
    "ttUniqueID": "openTypeNameUniqueID",
    "notice": "openTypeNameDescription",
    "otFamilyName": "openTypeNamePreferredFamilyName",
    "otStyleName": "openTypeNamePreferredSubfamilyName",
    "otMacName": "openTypeNameCompatibleFullName",
    "weightName": "postscriptWeightName",
    "weightValue": "openTypeOS2WeightClass",
    "ttVendor": "openTypeOS2VendorID",
    "uniqueID": "postscriptUniqueID",
    "fontName": "postscriptFontName",
    "fondID": "macintoshFONDFamilyID",
    "fondName": "macintoshFONDName",
    "defaultWidth": "postscriptDefaultWidthX",
    "slantAngle": "postscriptSlantAngle",
    "fullName": "postscriptFullName",
    # require special value conversion
    "fontStyle": "styleMapStyleName",
    "widthName": "openTypeOS2WidthClass",
    "msCharSet": "postscriptWindowsCharacterSet",
}
fontInfoAttributesVersion2To1 = _flipDict(fontInfoAttributesVersion1To2)
deprecatedFontInfoAttributesVersion2 = set(fontInfoAttributesVersion1To2.keys())

_fontStyle1To2: dict[int, str] = {
    64: "regular",
    1: "italic",
    32: "bold",
    33: "bold italic",
}
_fontStyle2To1: dict[str, int] = _flipDict(_fontStyle1To2)
# Some UFO 1 files have 0
_fontStyle1To2[0] = "regular"

_widthName1To2: dict[str, int] = {
    "Ultra-condensed": 1,
    "Extra-condensed": 2,
    "Condensed": 3,
    "Semi-condensed": 4,
    "Medium (normal)": 5,
    "Semi-expanded": 6,
    "Expanded": 7,
    "Extra-expanded": 8,
    "Ultra-expanded": 9,
}
_widthName2To1: dict[int, str] = _flipDict(_widthName1To2)
# FontLab's default width value is "Normal".
# Many format version 1 UFOs will have this.
_widthName1To2["Normal"] = 5
# FontLab has an "All" width value. In UFO 1
# move this up to "Normal".
_widthName1To2["All"] = 5
# "medium" appears in a lot of UFO 1 files.
_widthName1To2["medium"] = 5
# "Medium" appears in a lot of UFO 1 files.
_widthName1To2["Medium"] = 5

_msCharSet1To2: dict[int, int] = {
    0: 1,
    1: 2,
    2: 3,
    77: 4,
    128: 5,
    129: 6,
    130: 7,
    134: 8,
    136: 9,
    161: 10,
    162: 11,
    163: 12,
    177: 13,
    178: 14,
    186: 15,
    200: 16,
    204: 17,
    222: 18,
    238: 19,
    255: 20,
}
_msCharSet2To1: dict[int, int] = _flipDict(_msCharSet1To2)

# 1 <-> 2


def convertFontInfoValueForAttributeFromVersion1ToVersion2(
    attr: str, value: Any
) -> tuple[str, Any]:
    """
    Convert value from version 1 to version 2 format.
    Returns the new attribute name and the converted value.
    If the value is None, None will be returned for the new value.
    """
    # convert floats to ints if possible
    if isinstance(value, float):
        if int(value) == value:
            value = int(value)
    if value is not None:
        if attr == "fontStyle":
            v: Optional[Union[str, int]] = _fontStyle1To2.get(value)
            if v is None:
                raise UFOLibError(
                    f"Cannot convert value ({value!r}) for attribute {attr}."
                )
            value = v
        elif attr == "widthName":
            v = _widthName1To2.get(value)
            if v is None:
                raise UFOLibError(
                    f"Cannot convert value ({value!r}) for attribute {attr}."
                )
            value = v
        elif attr == "msCharSet":
            v = _msCharSet1To2.get(value)
            if v is None:
                raise UFOLibError(
                    f"Cannot convert value ({value!r}) for attribute {attr}."
                )
            value = v
    attr = fontInfoAttributesVersion1To2.get(attr, attr)
    return attr, value


def convertFontInfoValueForAttributeFromVersion2ToVersion1(
    attr: str, value: Any
) -> tuple[str, Any]:
    """
    Convert value from version 2 to version 1 format.
    Returns the new attribute name and the converted value.
    If the value is None, None will be returned for the new value.
    """
    if value is not None:
        if attr == "styleMapStyleName":
            value = _fontStyle2To1.get(value)
        elif attr == "openTypeOS2WidthClass":
            value = _widthName2To1.get(value)
        elif attr == "postscriptWindowsCharacterSet":
            value = _msCharSet2To1.get(value)
    attr = fontInfoAttributesVersion2To1.get(attr, attr)
    return attr, value


def _convertFontInfoDataVersion1ToVersion2(data: dict[str, Any]) -> dict[str, Any]:
    converted = {}
    for attr, value in list(data.items()):
        # FontLab gives -1 for the weightValue
        # for fonts wil no defined value. Many
        # format version 1 UFOs will have this.
        if attr == "weightValue" and value == -1:
            continue
        newAttr, newValue = convertFontInfoValueForAttributeFromVersion1ToVersion2(
            attr, value
        )
        # skip if the attribute is not part of version 2
        if newAttr not in fontInfoAttributesVersion2:
            continue
        # catch values that can't be converted
        if value is None:
            raise UFOLibError(
                f"Cannot convert value ({value!r}) for attribute {newAttr}."
            )
        # store
        converted[newAttr] = newValue
    return converted


def _convertFontInfoDataVersion2ToVersion1(data: dict[str, Any]) -> dict[str, Any]:
    converted = {}
    for attr, value in list(data.items()):
        newAttr, newValue = convertFontInfoValueForAttributeFromVersion2ToVersion1(
            attr, value
        )
        # only take attributes that are registered for version 1
        if newAttr not in fontInfoAttributesVersion1:
            continue
        # catch values that can't be converted
        if value is None:
            raise UFOLibError(
                f"Cannot convert value ({value!r}) for attribute {newAttr}."
            )
        # store
        converted[newAttr] = newValue
    return converted


# 2 <-> 3

_ufo2To3NonNegativeInt: set[str] = {
    "versionMinor",
    "openTypeHeadLowestRecPPEM",
    "openTypeOS2WinAscent",
    "openTypeOS2WinDescent",
}
_ufo2To3NonNegativeIntOrFloat: set[str] = {
    "unitsPerEm",
}
_ufo2To3FloatToInt: set[str] = {
    "openTypeHeadLowestRecPPEM",
    "openTypeHheaAscender",
    "openTypeHheaDescender",
    "openTypeHheaLineGap",
    "openTypeHheaCaretOffset",
    "openTypeOS2TypoAscender",
    "openTypeOS2TypoDescender",
    "openTypeOS2TypoLineGap",
    "openTypeOS2WinAscent",
    "openTypeOS2WinDescent",
    "openTypeOS2SubscriptXSize",
    "openTypeOS2SubscriptYSize",
    "openTypeOS2SubscriptXOffset",
    "openTypeOS2SubscriptYOffset",
    "openTypeOS2SuperscriptXSize",
    "openTypeOS2SuperscriptYSize",
    "openTypeOS2SuperscriptXOffset",
    "openTypeOS2SuperscriptYOffset",
    "openTypeOS2StrikeoutSize",
    "openTypeOS2StrikeoutPosition",
    "openTypeVheaVertTypoAscender",
    "openTypeVheaVertTypoDescender",
    "openTypeVheaVertTypoLineGap",
    "openTypeVheaCaretOffset",
}


def convertFontInfoValueForAttributeFromVersion2ToVersion3(
    attr: str, value: Any
) -> tuple[str, Any]:
    """
    Convert value from version 2 to version 3 format.
    Returns the new attribute name and the converted value.
    If the value is None, None will be returned for the new value.
    """
    if attr in _ufo2To3FloatToInt:
        try:
            value = round(value)
        except (ValueError, TypeError):
            raise UFOLibError("Could not convert value for %s." % attr)
    if attr in _ufo2To3NonNegativeInt:
        try:
            value = int(abs(value))
        except (ValueError, TypeError):
            raise UFOLibError("Could not convert value for %s." % attr)
    elif attr in _ufo2To3NonNegativeIntOrFloat:
        try:
            v = float(abs(value))
        except (ValueError, TypeError):
            raise UFOLibError("Could not convert value for %s." % attr)
        if v == int(v):
            v = int(v)
        if v != value:
            value = v
    return attr, value


def convertFontInfoValueForAttributeFromVersion3ToVersion2(
    attr: str, value: Any
) -> tuple[str, Any]:
    """
    Convert value from version 3 to version 2 format.
    Returns the new attribute name and the converted value.
    If the value is None, None will be returned for the new value.
    """
    return attr, value


def _convertFontInfoDataVersion3ToVersion2(data: dict[str, Any]) -> dict[str, Any]:
    converted = {}
    for attr, value in list(data.items()):
        newAttr, newValue = convertFontInfoValueForAttributeFromVersion3ToVersion2(
            attr, value
        )
        if newAttr not in fontInfoAttributesVersion2:
            continue
        converted[newAttr] = newValue
    return converted


def _convertFontInfoDataVersion2ToVersion3(data: dict[str, Any]) -> dict[str, Any]:
    converted = {}
    for attr, value in list(data.items()):
        attr, value = convertFontInfoValueForAttributeFromVersion2ToVersion3(
            attr, value
        )
        converted[attr] = value
    return converted


if __name__ == "__main__":
    import doctest

    doctest.testmod()<|MERGE_RESOLUTION|>--- conflicted
+++ resolved
@@ -32,20 +32,20 @@
 - :func:`.convertFontInfoValueForAttributeFromVersion3ToVersion2`
 """
 
-<<<<<<< HEAD
 from __future__ import annotations
 
 import os
 from copy import deepcopy
 from os import fsdecode
-=======
-import enum
->>>>>>> 47b916d0
 import logging
 import os
 import zipfile
+import enum
 from collections import OrderedDict
-<<<<<<< HEAD
+from copy import deepcopy
+from os import fsdecode
+
+from fontTools.misc import filesystem as fs
 from typing import TYPE_CHECKING, cast, Any, IO, Optional, Union
 
 import fs
@@ -58,16 +58,9 @@
 import fs.tools
 import fs.errors
 
-=======
-from copy import deepcopy
-from os import fsdecode
-
-from fontTools.misc import filesystem as fs
->>>>>>> 47b916d0
 from fontTools.misc import plistlib
 from fontTools.ufoLib.converters import convertUFO1OrUFO2KerningToUFO3Kerning
 from fontTools.ufoLib.errors import UFOLibError
-<<<<<<< HEAD
 from fontTools.ufoLib.utils import (
     numberTypes,
     normalizeFormatVersion,
@@ -98,17 +91,7 @@
 FontInfoAttributes = dict[str, AttributeDataDict]
 
 __all__: list[str] = [
-=======
-from fontTools.ufoLib.filenames import userNameToFileName
-from fontTools.ufoLib.utils import _VersionTupleEnumMixin, numberTypes
-from fontTools.ufoLib.validators import *
-
-# client code can check this to see if the upstream `fs` package is being used
-haveFS = fs._haveFS
-
-__all__ = [
     "haveFS",
->>>>>>> 47b916d0
     "makeUFOPath",
     "UFOLibError",
     "UFOReader",
