--- conflicted
+++ resolved
@@ -22,13 +22,8 @@
         return reversedContour(contour, self.outputImpliedClosingLine)
 
 
-<<<<<<< HEAD
-def reversedContour(contour):
-    """Generator that takes a list of pen's (operator, operands) tuples,
-=======
 def reversedContour(contour, outputImpliedClosingLine=False):
     """ Generator that takes a list of pen's (operator, operands) tuples,
->>>>>>> 78e10d8b
     and yields them with the winding direction reversed.
     """
     if not contour:
@@ -75,16 +70,6 @@
             else:
                 # contour has only two points, the second and last are the same
                 secondType, secondPts = lastType, lastPts
-<<<<<<< HEAD
-            # if a lineTo follows the initial moveTo, after reversing it
-            # will be implied by the closePath, so we don't emit one;
-            # unless the lineTo and moveTo overlap, in which case we keep the
-            # duplicate points
-            if secondType == "lineTo" and firstPts != secondPts:
-                del contour[0]
-                if contour:
-                    contour[-1] = (lastType, tuple(lastPts[:-1]) + secondPts)
-=======
 
             if not outputImpliedClosingLine:
                 # if a lineTo follows the initial moveTo, after reversing it
@@ -96,7 +81,6 @@
                     if contour:
                         contour[-1] = (lastType,
                                        tuple(lastPts[:-1]) + secondPts)
->>>>>>> 78e10d8b
         else:
             # for open paths, the last point will become the first
             yield firstType, (lastOnCurve,)
