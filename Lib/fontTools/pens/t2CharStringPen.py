# Copyright (c) 2009 Type Supply LLC
# Author: Tal Leming

from __future__ import annotations

<<<<<<< HEAD
from typing import Any
=======
from typing import Any, List, Tuple
>>>>>>> c3f8e183

from fontTools.cffLib.specializer import commandsToProgram, specializeCommands
from fontTools.misc.psCharStrings import T2CharString
from fontTools.misc.roundTools import otRound, roundFunc
<<<<<<< HEAD
from fontTools.pens.basePen import BasePen, PenError
from fontTools.pens.pointPen import PointToSegmentPen, SegmentList
from typing_extensions import NotRequired, TypedDict


class UfoHintSet(TypedDict):
    pointTag: str
    stems: list[str]


class UfoHintingV2(TypedDict):
    flexList: NotRequired[list[str]]
    hintSetList: NotRequired[list[UfoHintSet]]
    id: NotRequired[str]
=======
from fontTools.pens.basePen import BasePen
>>>>>>> c3f8e183


class T2CharStringPen(BasePen):
    """Pen to draw Type 2 CharStrings.

    The 'roundTolerance' argument controls the rounding of point coordinates.
    It is defined as the maximum absolute difference between the original
    float and the rounded integer value.
    The default tolerance of 0.5 means that all floats are rounded to integer;
    a value of 0 disables rounding; values in between will only round floats
    which are close to their integral part within the tolerated range.
    """

    def __init__(
        self,
        width: float,
        glyphSet: dict[str, Any] | None,
        roundTolerance: float = 0.5,
        CFF2: bool = False,
    ) -> None:
        super(T2CharStringPen, self).__init__(glyphSet)
        self.round = roundFunc(roundTolerance)
        self._CFF2 = CFF2
        self._width = width
<<<<<<< HEAD
        self._commands: list[tuple[str, list[float]]] = []
        self._p0 = (0, 0)

    def _p(self, pt: tuple[float, float]) -> list[float]:
=======
        self._commands: List[Tuple[str | bytes, List[float]]] = []
        self._p0 = (0, 0)

    def _p(self, pt: Tuple[float, float]) -> List[float]:
>>>>>>> c3f8e183
        p0 = self._p0
        pt = self._p0 = (self.round(pt[0]), self.round(pt[1]))
        return [pt[0] - p0[0], pt[1] - p0[1]]

<<<<<<< HEAD
    def _moveTo(self, pt: tuple[float, float]) -> None:
        self._commands.append(("rmoveto", self._p(pt)))

    def _lineTo(self, pt: tuple[float, float]) -> None:
=======
    def _moveTo(self, pt: Tuple[float, float]) -> None:
        self._commands.append(("rmoveto", self._p(pt)))

    def _lineTo(self, pt: Tuple[float, float]) -> None:
>>>>>>> c3f8e183
        self._commands.append(("rlineto", self._p(pt)))

    def _curveToOne(
        self,
<<<<<<< HEAD
        pt1: tuple[float, float],
        pt2: tuple[float, float],
        pt3: tuple[float, float],
=======
        pt1: Tuple[float, float],
        pt2: Tuple[float, float],
        pt3: Tuple[float, float],
>>>>>>> c3f8e183
    ) -> None:
        _p = self._p
        self._commands.append(("rrcurveto", _p(pt1) + _p(pt2) + _p(pt3)))

    def _closePath(self) -> None:
        pass

    def _endPath(self) -> None:
        pass

    def getCharString(
        self,
        private: dict | None = None,
<<<<<<< HEAD
        globalSubrs: list | None = None,
=======
        globalSubrs: List | None = None,
>>>>>>> c3f8e183
        optimize: bool = True,
    ) -> T2CharString:
        commands = self._commands
        if optimize:
            maxstack = 48 if not self._CFF2 else 513
            commands = specializeCommands(
                commands, generalizeFirst=False, maxstack=maxstack
            )
        program = commandsToProgram(commands)
        if self._width is not None:
            assert (
                not self._CFF2
            ), "CFF2 does not allow encoding glyph width in CharString."
            program.insert(0, otRound(self._width))
        if not self._CFF2:
            program.append("endchar")
        charString = T2CharString(
            program=program, private=private, globalSubrs=globalSubrs
        )
        return charString


class T2CharStringPointPen(PointToSegmentPen):
    def __init__(
        self,
        width: float,
        glyphSet: dict[str, Any] | None,
        roundTolerance: float = 0.5,
        CFF2: bool = False,
        hints: UfoHintingV2 | None = None,
    ) -> None:
        super(T2CharStringPointPen, self).__init__(T2CharStringPen(width, glyphSet))
        self.round = roundFunc(roundTolerance)
        self._CFF2 = CFF2
        self._width = width
        self._commands: list[tuple[str, list[float]]] = []
        self._p0 = (0, 0)
        # The _hints property contains a dict that matches the structure of the hinting
        # lib entry from UFO
        self._hints: UfoHintingV2 = hints if hints is not None else {}
        self._addStemHints()

    def _addStemHints(self) -> None:
        # Collect all stem hints and put the corresponding commands at the beginning of
        # the charstring
        stems: dict[str, set[tuple[float, float]]] = {"hstem": set(), "vstem": set()}
        self._hintSetList = self._hints.get("hintSetList", [])
        self._hintMasksUsed = len(self._hintSetList) > 1
        for hintSet in self._hintSetList:
            for stem in hintSet.get("stems", []):
                cmd, pos, size = stem.split()
                stems[cmd].add((self.round(float(pos)), self.round(float(size))))

        self._seenHstemHM = False
        p0: float = 0
        for direction in ("hstem", "vstem"):
            p0 = 0
            stem_values = []
            for p, s in sorted(stems[direction]):
                stem_values.extend([p - p0, s])
                p0 += self.round(p + s)
            if self._hintMasksUsed:
                # (h|v)stemhm has the same meaning as (h|v)stem except that it must be
                # used in place of (h|v)stem if the charstring contains one or more
                # hintmask operators.
                direction += "hm"
                if direction == "hstemhm":
                    self._seenHstemHM = True
            self.pen._commands.append((direction, stem_values))

    def _insertHintMask(self, names: list[str]) -> None:
        assert len(names) == 1
        name = names[0]
        if name is not None and self._hintMasksUsed:
            # Build the hint mask

            # FIXME: By adding the hintmask commands manually, they are inserted before
            # the contour is flushed, so they end up at the beginning of the program,
            # not in the correct place connected to the point.
            for hintSet in self._hintSetList:
                args = []
                if name == hintSet["pointTag"]:
                    # Optimization: If hstem and vstem hints are both declared at the
                    # beginning of a charstring, and this sequence is followed directly
                    # by the hintmask or cntrmask operators, the vstem hint operator
                    # need not be included.
                    if self._seenHstemHM and self.pen._commands[-1][0] == "vstemhm":
                        _, args = self.pen._commands.pop()
                    self.pen._commands.append(("hintmask", args))
                    # FIXME: Compute the actual hintmask
                    self.pen._commands.append((b"\xd8", []))
                    break

    def _flushContour(self, segments: SegmentList) -> None:
        # Copied and patched from pointPen.PointToSegmentPen, so as to insert the
        # hintmask commands in the proper places.
        if not segments:
            raise PenError("Must have at least one segment.")
        pen = self.pen
        if segments[0][0] == "move":
            # It's an open path.
            closed = False
            pointList = segments[0][1]
            if len(pointList) != 1:
                raise PenError(f"Illegal move segment point count: {len(pointList)}")
            movePt, _, _, _ = pointList[0]
            del segments[0]
        else:
            # It's a closed path, do a moveTo to the last
            # point of the last segment.
            closed = True
            segmentType, pointList = segments[-1]
            movePt, _, _, _ = pointList[-1]
        if movePt is None:
            # quad special case: a contour with no on-curve points contains
            # one "qcurve" segment that ends with a point that's None. We
            # must not output a moveTo() in that case.
            pass
        else:
            pen.moveTo(movePt)
        outputImpliedClosingLine = self.outputImpliedClosingLine
        nSegments = len(segments)
        lastPt = movePt
        for i in range(nSegments):
            segmentType, pointList = segments[i]
            # ----- begin addition for hintmasks -----
            names = [name for _, _, name, _ in pointList if name is not None]
            if names:
                self._insertHintMask(names)
            # ----- end addition for hintmasks -----
            points = [pt for pt, _, _, _ in pointList]
            if segmentType == "line":
                if len(points) != 1:
                    raise PenError(f"Illegal line segment point count: {len(points)}")
                pt = points[0]
                # For closed contours, a 'lineTo' is always implied from the last oncurve
                # point to the starting point, thus we can omit it when the last and
                # starting point don't overlap.
                # However, when the last oncurve point is a "line" segment and has same
                # coordinates as the starting point of a closed contour, we need to output
                # the closing 'lineTo' explicitly (regardless of the value of the
                # 'outputImpliedClosingLine' option) in order to disambiguate this case from
                # the implied closing 'lineTo', otherwise the duplicate point would be lost.
                # See https://github.com/googlefonts/fontmake/issues/572.
                if (
                    i + 1 != nSegments
                    or outputImpliedClosingLine
                    or not closed
                    or pt == lastPt
                ):
                    pen.lineTo(pt)
                    lastPt = pt
            elif segmentType == "curve":
                pen.curveTo(*points)
                lastPt = points[-1]
            elif segmentType == "qcurve":
                pen.qCurveTo(*points)
                lastPt = points[-1]
            else:
                raise PenError(f"Illegal segmentType: {segmentType}")
        if closed:
            pen.closePath()
        else:
            pen.endPath()

    def getCharString(
        self,
        private: dict | None = None,
        globalSubrs: list | None = None,
        optimize: bool = True,
    ) -> T2CharString:
        return self.pen.getCharString(private, globalSubrs, optimize)<|MERGE_RESOLUTION|>--- conflicted
+++ resolved
@@ -3,16 +3,11 @@
 
 from __future__ import annotations
 
-<<<<<<< HEAD
-from typing import Any
-=======
 from typing import Any, List, Tuple
->>>>>>> c3f8e183
 
 from fontTools.cffLib.specializer import commandsToProgram, specializeCommands
 from fontTools.misc.psCharStrings import T2CharString
 from fontTools.misc.roundTools import otRound, roundFunc
-<<<<<<< HEAD
 from fontTools.pens.basePen import BasePen, PenError
 from fontTools.pens.pointPen import PointToSegmentPen, SegmentList
 from typing_extensions import NotRequired, TypedDict
@@ -27,9 +22,6 @@
     flexList: NotRequired[list[str]]
     hintSetList: NotRequired[list[UfoHintSet]]
     id: NotRequired[str]
-=======
-from fontTools.pens.basePen import BasePen
->>>>>>> c3f8e183
 
 
 class T2CharStringPen(BasePen):
@@ -54,45 +46,25 @@
         self.round = roundFunc(roundTolerance)
         self._CFF2 = CFF2
         self._width = width
-<<<<<<< HEAD
-        self._commands: list[tuple[str, list[float]]] = []
-        self._p0 = (0, 0)
-
-    def _p(self, pt: tuple[float, float]) -> list[float]:
-=======
         self._commands: List[Tuple[str | bytes, List[float]]] = []
         self._p0 = (0, 0)
 
     def _p(self, pt: Tuple[float, float]) -> List[float]:
->>>>>>> c3f8e183
         p0 = self._p0
         pt = self._p0 = (self.round(pt[0]), self.round(pt[1]))
         return [pt[0] - p0[0], pt[1] - p0[1]]
 
-<<<<<<< HEAD
-    def _moveTo(self, pt: tuple[float, float]) -> None:
-        self._commands.append(("rmoveto", self._p(pt)))
-
-    def _lineTo(self, pt: tuple[float, float]) -> None:
-=======
     def _moveTo(self, pt: Tuple[float, float]) -> None:
         self._commands.append(("rmoveto", self._p(pt)))
 
     def _lineTo(self, pt: Tuple[float, float]) -> None:
->>>>>>> c3f8e183
         self._commands.append(("rlineto", self._p(pt)))
 
     def _curveToOne(
         self,
-<<<<<<< HEAD
-        pt1: tuple[float, float],
-        pt2: tuple[float, float],
-        pt3: tuple[float, float],
-=======
         pt1: Tuple[float, float],
         pt2: Tuple[float, float],
         pt3: Tuple[float, float],
->>>>>>> c3f8e183
     ) -> None:
         _p = self._p
         self._commands.append(("rrcurveto", _p(pt1) + _p(pt2) + _p(pt3)))
@@ -106,11 +78,7 @@
     def getCharString(
         self,
         private: dict | None = None,
-<<<<<<< HEAD
-        globalSubrs: list | None = None,
-=======
         globalSubrs: List | None = None,
->>>>>>> c3f8e183
         optimize: bool = True,
     ) -> T2CharString:
         commands = self._commands
