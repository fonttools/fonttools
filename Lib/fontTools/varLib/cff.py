from collections import namedtuple
import os
from fontTools.cffLib import (
	maxStackLimit,
	TopDictIndex,
	buildOrder,
	topDictOperators,
	topDictOperators2,
	privateDictOperators,
	privateDictOperators2,
	FDArrayIndex,
	FontDict,
	VarStoreData
)
from fontTools.misc.py23 import BytesIO
from fontTools.cffLib.specializer import (
	specializeCommands, commandsToProgram)
from fontTools.ttLib import newTable
from fontTools import varLib
from fontTools.varLib.models import allEqual
from fontTools.misc.psCharStrings import T2CharString, T2OutlineExtractor
from fontTools.pens.t2CharStringPen import T2CharStringPen, t2c_round


def addCFFVarStore(varFont, varModel, varDataList, masterSupports):
	fvarTable = varFont['fvar']
	axisKeys = [axis.axisTag for axis in fvarTable.axes]
	varTupleList = varLib.builder.buildVarRegionList(masterSupports, axisKeys)
	varStoreCFFV = varLib.builder.buildVarStore(varTupleList, varDataList)

	topDict = varFont['CFF2'].cff.topDictIndex[0]
	topDict.VarStore = VarStoreData(otVarStore=varStoreCFFV)


def lib_convertCFFToCFF2(cff, otFont):
	# This assumes a decompiled CFF table.
	cff2GetGlyphOrder = cff.otFont.getGlyphOrder
	topDictData = TopDictIndex(None, cff2GetGlyphOrder, None)
	topDictData.items = cff.topDictIndex.items
	cff.topDictIndex = topDictData
	topDict = topDictData[0]
	if hasattr(topDict, 'Private'):
		privateDict = topDict.Private
	else:
		privateDict = None
	opOrder = buildOrder(topDictOperators2)
	topDict.order = opOrder
	topDict.cff2GetGlyphOrder = cff2GetGlyphOrder
	if not hasattr(topDict, "FDArray"):
		fdArray = topDict.FDArray = FDArrayIndex()
		fdArray.strings = None
		fdArray.GlobalSubrs = topDict.GlobalSubrs
		topDict.GlobalSubrs.fdArray = fdArray
		charStrings = topDict.CharStrings
		if charStrings.charStringsAreIndexed:
			charStrings.charStringsIndex.fdArray = fdArray
		else:
			charStrings.fdArray = fdArray
		fontDict = FontDict()
		fontDict.setCFF2(True)
		fdArray.append(fontDict)
		fontDict.Private = privateDict
		privateOpOrder = buildOrder(privateDictOperators2)
		for entry in privateDictOperators:
			key = entry[1]
			if key not in privateOpOrder:
				if key in privateDict.rawDict:
					# print "Removing private dict", key
					del privateDict.rawDict[key]
				if hasattr(privateDict, key):
					delattr(privateDict, key)
					# print "Removing privateDict attr", key
	else:
		# clean up the PrivateDicts in the fdArray
		fdArray = topDict.FDArray
		privateOpOrder = buildOrder(privateDictOperators2)
		for fontDict in fdArray:
			fontDict.setCFF2(True)
			for key in list(fontDict.rawDict.keys()):
				if key not in fontDict.order:
					del fontDict.rawDict[key]
					if hasattr(fontDict, key):
						delattr(fontDict, key)

			privateDict = fontDict.Private
			for entry in privateDictOperators:
				key = entry[1]
				if key not in privateOpOrder:
					if key in privateDict.rawDict:
						# print "Removing private dict", key
						del privateDict.rawDict[key]
					if hasattr(privateDict, key):
						delattr(privateDict, key)
						# print "Removing privateDict attr", key
	# Now delete up the decrecated topDict operators from CFF 1.0
	for entry in topDictOperators:
		key = entry[1]
		if key not in opOrder:
			if key in topDict.rawDict:
				del topDict.rawDict[key]
			if hasattr(topDict, key):
				delattr(topDict, key)

	# At this point, the Subrs and Charstrings are all still T2Charstring class
	# easiest to fix this by compiling, then decompiling again
	cff.major = 2
	file = BytesIO()
	cff.compile(file, otFont, isCFF2=True)
	file.seek(0)
	cff.decompile(file, otFont, isCFF2=True)


def convertCFFtoCFF2(varFont):
	# Convert base font to a single master CFF2 font.
	cffTable = varFont['CFF ']
	lib_convertCFFToCFF2(cffTable.cff, varFont)
	newCFF2 = newTable("CFF2")
	newCFF2.cff = cffTable.cff
	varFont['CFF2'] = newCFF2
	del varFont['CFF ']


class MergeDictError(TypeError):
	def __init__(self, key, value, values):
		error_msg = ["For the Private Dict key '{}', ".format(key),
					 "the default font value list:",
					 "\t{}".format(value),
					 "had a different number of values than a region font:"]
		error_msg += ["\t{}".format(region_value) for region_value in values]
		error_msg = os.linesep.join(error_msg)


def conv_to_int(num):
	if num % 1 == 0:
		return int(num)
	return num


pd_blend_fields = ("BlueValues", "OtherBlues", "FamilyBlues",
				   "FamilyOtherBlues", "BlueScale", "BlueShift",
				   "BlueFuzz", "StdHW", "StdVW", "StemSnapH",
				   "StemSnapV")


def get_private(regionFDArrays, fd_index, ri, fd_map):
	region_fdArray = regionFDArrays[ri]
	region_fd_map = fd_map[fd_index]
	if ri in region_fd_map:
		region_fdIndex = region_fd_map[ri]
		private = region_fdArray[region_fdIndex].Private
	else:
		private = None
	return private


def merge_PrivateDicts(top_dicts, vsindex_dict, var_model, fd_map):
	"""
	I step through the FontDicts in the FDArray of the varfont TopDict.
	For each varfont FontDict:
		step through each key in FontDict.Private.
		For each key, step through each relevant source font Private dict, and
		build a list of values to blend.
	The 'relevant' source fonts are selected by first getting the right
	submodel using model_keys[vsindex]. The indices of the
	subModel.locations are mapped to source font list indices by
	assuming the latter order is the same as the order of the
	var_model.locations. I can then get the index of each subModel
	location in the list of var_model.locations.
	"""

	topDict = top_dicts[0]
	region_top_dicts = top_dicts[1:]
	if hasattr(region_top_dicts[0], 'FDArray'):
		regionFDArrays = [fdTopDict.FDArray for fdTopDict in region_top_dicts]
	else:
		regionFDArrays = [[fdTopDict] for fdTopDict in region_top_dicts]
	for fd_index, font_dict in enumerate(topDict.FDArray):
		private_dict = font_dict.Private
		vsindex = getattr(private_dict, 'vsindex', 0)
		# At the moment, no PrivateDict has a vsindex key, but let's support
		# how it should work. See comment at end of
		# merge_charstrings() - still need to optimize use of vsindex.
		sub_model, model_keys = vsindex_dict[vsindex]
		master_indices = []
		for loc in sub_model.locations[1:]:
			i = var_model.locations.index(loc) - 1
			master_indices.append(i)
		pds = [private_dict]
		last_pd = private_dict
		for ri in master_indices:
			pd = get_private(regionFDArrays, fd_index, ri, fd_map)
			# If the region font doesn't have this FontDict, just reference
			# the last one used.
			if pd is None:
				pd = last_pd
			else:
				last_pd = pd
			pds.append(pd)
		num_masters = len(pds)
		for key, value in private_dict.rawDict.items():
			if key not in pd_blend_fields:
				continue
			if isinstance(value, list):
				try:
					values = [pd.rawDict[key] for pd in pds]
				except KeyError:
					del private_dict.rawDict[key]
					print(
						b"Warning: {key} in default font Private dict is "
						b"missing from another font, and was "
						b"discarded.".format(key=key))
					continue
				try:
					values = zip(*values)
				except IndexError:
					raise MergeDictError(key, value, values)
				"""
				Row 0 contains the first  value from each master.
				Convert each row from absolute values to relative
				values from the previous row.
				e.g for three masters,	a list of values was:
				master 0 OtherBlues = [-217,-205]
				master 1 OtherBlues = [-234,-222]
				master 1 OtherBlues = [-188,-176]
				The call to zip() converts this to:
				[(-217, -234, -188), (-205, -222, -176)]
				and is converted finally to:
				OtherBlues = [[-217, 17.0, 46.0], [-205, 0.0, 0.0]]
				"""
				dataList = []
				prev_val_list = [0] * num_masters
				any_points_differ = False
				for val_list in values:
					rel_list = [(val - prev_val_list[i]) for (
							i, val) in enumerate(val_list)]
					if (not any_points_differ) and not allEqual(rel_list):
						any_points_differ = True
					prev_val_list = val_list
					deltas = sub_model.getDeltas(rel_list)
					# Convert numbers with no decimal part to an int.
					deltas = [conv_to_int(delta) for delta in deltas]
					# For PrivateDict BlueValues, the default font
					# values are absolute, not relative to the prior value.
					deltas[0] = val_list[0]
					dataList.append(deltas)
				# If there are no blend values,then
				# we can collapse the blend lists.
				if not any_points_differ:
					dataList = [data[0] for data in dataList]
			else:
				values = [pd.rawDict[key] for pd in pds]
				if not allEqual(values):
					dataList = sub_model.getDeltas(values)
				else:
					dataList = values[0]
			private_dict.rawDict[key] = dataList


def getfd_map(varFont, fonts_list):
	""" Since a subset source font may have fewer FontDicts in their
	FDArray than the default font, we have to match up the FontDicts in
	the different fonts . We do this with the FDSelect array, and by
	assuming that the same glyph will reference  matching FontDicts in
	each source font. We return a mapping from fdIndex in the default
	font to a dictionary which maps each master list index of each
	region font to the equivalent fdIndex in the region font."""
	fd_map = {}
	default_font = fonts_list[0]
	region_fonts = fonts_list[1:]
	num_regions = len(region_fonts)
	topDict = default_font['CFF '].cff.topDictIndex[0]
	if not hasattr(topDict, 'FDSelect'):
		fd_map[0] = [0]*num_regions
		return fd_map

	gname_mapping = {}
	default_fdSelect = topDict.FDSelect
	glyphOrder = default_font.getGlyphOrder()
	for gid, fdIndex in enumerate(default_fdSelect):
		gname_mapping[glyphOrder[gid]] = fdIndex
		if fdIndex not in fd_map:
			fd_map[fdIndex] = {}
	for ri, region_font in enumerate(region_fonts):
		region_glyphOrder = region_font.getGlyphOrder()
		region_topDict = region_font['CFF '].cff.topDictIndex[0]
		if not hasattr(region_topDict, 'FDSelect'):
			# All the glyphs share the same FontDict. Pick any glyph.
			default_fdIndex = gname_mapping[region_glyphOrder[0]]
			fd_map[default_fdIndex][ri] = 0
		else:
			region_fdSelect = region_topDict.FDSelect
			for gid, fdIndex in enumerate(region_fdSelect):
				default_fdIndex = gname_mapping[region_glyphOrder[gid]]
				region_map = fd_map[default_fdIndex]
				if ri not in region_map:
					region_map[ri] = fdIndex
	return fd_map


CVarData = namedtuple('CVarData', 'varDataList masterSupports vsindex_dict')
def merge_region_fonts(varFont, model, ordered_fonts_list, glyphOrder):
	topDict = varFont['CFF2'].cff.topDictIndex[0]
	top_dicts = [topDict] + [
					ttFont['CFF '].cff.topDictIndex[0]
					for ttFont in ordered_fonts_list[1:]
					]
	num_masters = len(model.mapping)
	cvData = merge_charstrings(glyphOrder, num_masters, top_dicts, model)
	fd_map = getfd_map(varFont, ordered_fonts_list)
	merge_PrivateDicts(top_dicts, cvData.vsindex_dict, model, fd_map)
	addCFFVarStore(varFont, model, cvData.varDataList,
		cvData.masterSupports)


def _get_cs(charstrings, glyphName):
	if glyphName not in charstrings:
		return None
	return charstrings[glyphName]


def merge_charstrings(glyphOrder, num_masters, top_dicts, masterModel):

	vsindex_dict = {}
	vsindex_by_key = {}
	varDataList = []
	masterSupports = []
	default_charstrings = top_dicts[0].CharStrings
	for gid, gname in enumerate(glyphOrder):
		all_cs = [
				_get_cs(td.CharStrings, gname)
				for td in top_dicts]
		if len([gs for gs in all_cs if gs is not None]) == 1:
			continue
		model, model_cs = masterModel.getSubModel(all_cs)
		# create the first pass CFF2 charstring, from
		# the default charstring.
		default_charstring = model_cs[0]
		var_pen = CFF2CharStringMergePen([], gname, num_masters, 0)
		# We need to override outlineExtractor because these
		# charstrings do have widths in the 'program'; we need to drop these
		# values rather than post assertion error for them.
		default_charstring.outlineExtractor = MergeOutlineExtractor
		default_charstring.draw(var_pen)

		# Add the coordinates from all the other regions to the
		# blend lists in the CFF2 charstring.
		region_cs = model_cs[1:]
		for region_idx, region_charstring in enumerate(region_cs, start=1):
			var_pen.restart(region_idx)
			region_charstring.outlineExtractor = MergeOutlineExtractor
			region_charstring.draw(var_pen)

		# Collapse each coordinate list to a blend operator and its args.
		new_cs = var_pen.getCharString(
			private=default_charstring.private,
			globalSubrs=default_charstring.globalSubrs,
			var_model=model, optimize=True)
		default_charstrings[gname] = new_cs

		if (not var_pen.seen_moveto) or ('blend' not in new_cs.program):
			# If this is not a marking glyph, or if there are no blend
			# arguments, then we can use vsindex 0. No need to
			# check if we need a new vsindex.
			continue

		# If the charstring required a new model, create
		# a VarData table to go with, and set vsindex.
		try:
			key = tuple(v is not None for v in all_cs)
			vsindex = vsindex_by_key[key]
		except KeyError:
			varTupleIndexes = []
			for support in model.supports[1:]:
				if support not in masterSupports:
					masterSupports.append(support)
				varTupleIndexes.append(masterSupports.index(support))
			var_data = varLib.builder.buildVarData(varTupleIndexes, None, False)
			vsindex = len(vsindex_dict)
			vsindex_by_key[key] = vsindex
			vsindex_dict[vsindex] = (model, [key])
			varDataList.append(var_data)
		# We do not need to check for an existing new_cs.private.vsindex,
		# as we know it doesn't exist yet.
		if vsindex != 0:
			new_cs.program[:0] = [vsindex, 'vsindex']
	cvData = CVarData(varDataList=varDataList, masterSupports=masterSupports,
						vsindex_dict=vsindex_dict)
	# XXX To do: optimize use of vsindex between the PrivateDicts and
	# charstrings
	return cvData


class MergeTypeError(TypeError):
	def __init__(self, point_type, pt_index, m_index, default_type, glyphName):
			self.error_msg = [
						"In glyph '{gname}' "
						"'{point_type}' at point index {pt_index} in master "
						"index {m_index} differs from the default font point "
						"type '{default_type}'"
						"".format(
								gname=glyphName,
								point_type=point_type, pt_index=pt_index,
								m_index=m_index, default_type=default_type)
							][0]
			super(MergeTypeError, self).__init__(self.error_msg)


def makeRoundNumberFunc(tolerance):
	if tolerance < 0:
		raise ValueError("Rounding tolerance must be positive")

	def roundNumber(val):
		return t2c_round(val, tolerance)

	return roundNumber


class CFFToCFF2OutlineExtractor(T2OutlineExtractor):
	""" This class is used to remove the initial width from the CFF
	charstring without trying to add the width to self.nominalWidthX,
	which is None. """
	def popallWidth(self, evenOdd=0):
		args = self.popall()
		if not self.gotWidth:
			if evenOdd ^ (len(args) % 2):
				args = args[1:]
			self.width = self.defaultWidthX
			self.gotWidth = 1
		return args


class MergeOutlineExtractor(CFFToCFF2OutlineExtractor):
	""" Used to extract the charstring commands - including hints - from a
	CFF charstring in order to merge it as another set of region data
	into a CFF2 variable font charstring."""

	def __init__(self, pen, localSubrs, globalSubrs,
			nominalWidthX, defaultWidthX, private=None):
		super(CFFToCFF2OutlineExtractor, self).__init__(pen, localSubrs,
			globalSubrs, nominalWidthX, defaultWidthX, private)

	def countHints(self):
		args = self.popallWidth()
		self.hintCount = self.hintCount + len(args) // 2
		return args

	def _hint_op(self, type, args):
		self.pen.add_hint(type, args)

	def op_hstem(self, index):
		args = self.countHints()
		self._hint_op('hstem', args)

	def op_vstem(self, index):
		args = self.countHints()
		self._hint_op('vstem', args)

	def op_hstemhm(self, index):
		args = self.countHints()
		self._hint_op('hstemhm', args)

	def op_vstemhm(self, index):
		args = self.countHints()
		self._hint_op('vstemhm', args)

	def _get_hintmask(self, index):
		if not self.hintMaskBytes:
			args = self.countHints()
			if args:
				self._hint_op('vstemhm', args)
			self.hintMaskBytes = (self.hintCount + 7) // 8
		hintMaskBytes, index = self.callingStack[-1].getBytes(index,
			self.hintMaskBytes)
		return index, hintMaskBytes

	def op_hintmask(self, index):
		index, hintMaskBytes = self._get_hintmask(index)
		self.pen.add_hintmask('hintmask', [hintMaskBytes])
		return hintMaskBytes, index

	def op_cntrmask(self, index):
		index, hintMaskBytes = self._get_hintmask(index)
		self.pen.add_hintmask('cntrmask', [hintMaskBytes])
		return hintMaskBytes, index


class CFF2CharStringMergePen(T2CharStringPen):
	"""Pen to merge Type 2 CharStrings.
	"""
	def __init__(
				self, default_commands, glyphName, num_masters, master_idx,
				roundTolerance=0.5):
		super(
			CFF2CharStringMergePen,
			self).__init__(
							width=None,
							glyphSet=None, CFF2=True,
							roundTolerance=roundTolerance)
		self.pt_index = 0
		self._commands = default_commands
		self.m_index = master_idx
		self.num_masters = num_masters
		self.prev_move_idx = 0
		self.seen_moveto = False
		self.glyphName = glyphName
		self.roundNumber = makeRoundNumberFunc(roundTolerance)

	def add_point(self, point_type, pt_coords):
		if self.m_index == 0:
			self._commands.append([point_type, [pt_coords]])
		else:
			cmd = self._commands[self.pt_index]
			if cmd[0] != point_type:
				raise MergeTypeError(
									point_type,
									self.pt_index, len(cmd[1]),
									cmd[0], self.glyphName)
			cmd[1].append(pt_coords)
		self.pt_index += 1

	def add_hint(self, hint_type, args):
		if self.m_index == 0:
			self._commands.append([hint_type, [args]])
		else:
			cmd = self._commands[self.pt_index]
			if cmd[0] != hint_type:
				raise MergeTypeError(hint_type, self.pt_index, len(cmd[1]),
					cmd[0], self.glyphName)
			cmd[1].append(args)
		self.pt_index += 1

	def add_hintmask(self, hint_type, abs_args):
		# For hintmask, fonttools.cffLib.specializer.py expects
		# each of these to be represented by two sequential commands:
		# first holding only the operator name, with an empty arg list,
		# second with an empty string as the op name, and  the mask arg list.
		if self.m_index == 0:
			self._commands.append([hint_type, []])
			self._commands.append(["", [abs_args]])
		else:
			cmd = self._commands[self.pt_index]
			if cmd[0] != hint_type:
				raise MergeTypeError(hint_type, self.pt_index, len(cmd[1]),
					cmd[0], self.glyphName)
			self.pt_index += 1
			cmd = self._commands[self.pt_index]
			cmd[1].append(abs_args)
		self.pt_index += 1

	def _moveTo(self, pt):
		if not self.seen_moveto:
			self.seen_moveto = True
		pt_coords = self._p(pt)
		self.add_point('rmoveto', pt_coords)
		# I set prev_move_idx here because add_point()
		# can change self.pt_index.
		self.prev_move_idx = self.pt_index - 1

	def _lineTo(self, pt):
		pt_coords = self._p(pt)
		self.add_point('rlineto', pt_coords)

	def _curveToOne(self, pt1, pt2, pt3):
		_p = self._p
		pt_coords = _p(pt1)+_p(pt2)+_p(pt3)
		self.add_point('rrcurveto', pt_coords)

	def _closePath(self):
		pass

	def _endPath(self):
		pass

	def restart(self, region_idx):
		self.pt_index = 0
		self.m_index = region_idx
		self._p0 = (0, 0)

	def getCommands(self):
		return self._commands

	def reorder_blend_args(self, commands, get_delta_func, round_func):
		"""
		We first re-order the master coordinate values.
		For a moveto to lineto, the args are now arranged as:
			[ [master_0 x,y], [master_1 x,y], [master_2 x,y] ]
		We re-arrange this to
		[	[master_0 x, master_1 x, master_2 x],
			[master_0 y, master_1 y, master_2 y]
		]
		If the master values are all the same, we collapse the list to
		as single value instead of a list.

		We then convert this to:
		[ [master_0 x] + [x delta tuple] + [numBlends=1]
		  [master_0 y] + [y delta tuple] + [numBlends=1]
		]
		"""
		for cmd in commands:
			# arg[i] is the set of arguments for this operator from master i.
			args = cmd[1]
			m_args = zip(*args)
			# m_args[n] is now all num_master args for the i'th argument
			# for this operation.
<<<<<<< HEAD
			cmd[1] = m_args

		# Now convert from absolute to relative
		x0 = [0]*self.num_masters
		y0 = [0]*self.num_masters
		for cmd in self._commands:
			is_x = True
			coords = cmd[1]
			rel_coords = []
			for coord in coords:
				prev_coord = x0 if is_x else y0
				rel_coord = [pt[0] - pt[1] for pt in zip(coord, prev_coord)]

				if allEqual(rel_coord):
					rel_coord = rel_coord[0]
				rel_coords.append(rel_coord)
				if is_x:
					x0 = coord
				else:
					y0 = coord
				is_x = not is_x
			cmd[1] = rel_coords
		return commands

	@staticmethod
	def mergeCommandsToProgram(commands, var_model, round_func):
		"""
		Takes a commands list as returned by programToCommands() and
		converts it back to a T2CharString or CFF2Charstring program list. I
		need to use this rather than specialize.commandsToProgram, as the
		commands produced by CFF2CharStringMergePen initially contains a
		list of coordinate values, one for each master, wherever a single
		coordinate value is expected by the regular logic. The problem with
		doing using the specialize.py functions is that a commands list is
		expected to be a op name with its associated argument list. For the
		commands list here, some of the arguments may need to be converted
		to a new argument list and opcode.
		This version will convert each list of master arguments to a blend
		op and its arguments, and will also combine successive blend ops up
		to the stack limit.
		"""
		program = []
		for op, args in commands:
			num_args = len(args)
			# some of the args may be blend lists, and some may be
			# single coordinate values.
			i = 0
			stack_use = 0
			while i < num_args:
				arg = args[i]
				if not isinstance(arg, list):
					program.append(arg)
					i += 1
					stack_use += 1
				else:
					prev_stack_use = stack_use
					""" The arg is a tuple of blend values.
					These are each (master 0,master 1..master n)
					Combine as many successive tuples as we can,
					up to the max stack limit.
					"""
					num_masters = len(arg)
					blendlist = [arg]
					i += 1
					stack_use += 1 + num_masters  # 1 for the num_blends arg
					while (i < num_args) and isinstance(args[i], list):
						blendlist.append(args[i])
						i += 1
						stack_use += num_masters
						if stack_use + num_masters > maxStackLimit:
							# if we are here, max stack is is the CFF2 max stack.
							break
					num_blends = len(blendlist)
					# append the 'num_blends' default font values
					for arg in blendlist:
						if round_func:
							arg[0] = round_func(arg[0])
						program.append(arg[0])
					for arg in blendlist:
						deltas = var_model.getDeltas(arg)
=======
			cmd[1] = list(m_args)
		lastOp = None
		for cmd in commands:
			op = cmd[0]
			# masks are represented by two cmd's: first has only op names,
			# second has only args.
			if lastOp in ['hintmask', 'cntrmask']:
				coord = list(cmd[1])
				assert allEqual(coord), (
					"hintmask values cannot differ between source fonts.")
				cmd[1] = [coord[0][0]]
			else:
				coords = cmd[1]
				new_coords = []
				for coord in coords:
					if allEqual(coord):
						new_coords.append(coord[0])
					else:
						# convert to deltas
						deltas = get_delta_func(coord)[1:]
>>>>>>> 2239ba64
						if round_func:
							deltas = [round_func(delta) for delta in deltas]
						coord = [coord[0]] + deltas
						new_coords.append(coord)
				cmd[1] = new_coords
			lastOp = op
		return commands

	def getCharString(
					self, private=None, globalSubrs=None,
					var_model=None, optimize=True):
		commands = self._commands
		commands = self.reorder_blend_args(commands, var_model.getDeltas,
											self.roundNumber)
		if optimize:
			commands = specializeCommands(
						commands, generalizeFirst=False,
						maxstack=maxStackLimit)
		program = commandsToProgram(commands)
		charString = T2CharString(
						program=program, private=private,
						globalSubrs=globalSubrs)
		return charString<|MERGE_RESOLUTION|>--- conflicted
+++ resolved
@@ -602,88 +602,6 @@
 			m_args = zip(*args)
 			# m_args[n] is now all num_master args for the i'th argument
 			# for this operation.
-<<<<<<< HEAD
-			cmd[1] = m_args
-
-		# Now convert from absolute to relative
-		x0 = [0]*self.num_masters
-		y0 = [0]*self.num_masters
-		for cmd in self._commands:
-			is_x = True
-			coords = cmd[1]
-			rel_coords = []
-			for coord in coords:
-				prev_coord = x0 if is_x else y0
-				rel_coord = [pt[0] - pt[1] for pt in zip(coord, prev_coord)]
-
-				if allEqual(rel_coord):
-					rel_coord = rel_coord[0]
-				rel_coords.append(rel_coord)
-				if is_x:
-					x0 = coord
-				else:
-					y0 = coord
-				is_x = not is_x
-			cmd[1] = rel_coords
-		return commands
-
-	@staticmethod
-	def mergeCommandsToProgram(commands, var_model, round_func):
-		"""
-		Takes a commands list as returned by programToCommands() and
-		converts it back to a T2CharString or CFF2Charstring program list. I
-		need to use this rather than specialize.commandsToProgram, as the
-		commands produced by CFF2CharStringMergePen initially contains a
-		list of coordinate values, one for each master, wherever a single
-		coordinate value is expected by the regular logic. The problem with
-		doing using the specialize.py functions is that a commands list is
-		expected to be a op name with its associated argument list. For the
-		commands list here, some of the arguments may need to be converted
-		to a new argument list and opcode.
-		This version will convert each list of master arguments to a blend
-		op and its arguments, and will also combine successive blend ops up
-		to the stack limit.
-		"""
-		program = []
-		for op, args in commands:
-			num_args = len(args)
-			# some of the args may be blend lists, and some may be
-			# single coordinate values.
-			i = 0
-			stack_use = 0
-			while i < num_args:
-				arg = args[i]
-				if not isinstance(arg, list):
-					program.append(arg)
-					i += 1
-					stack_use += 1
-				else:
-					prev_stack_use = stack_use
-					""" The arg is a tuple of blend values.
-					These are each (master 0,master 1..master n)
-					Combine as many successive tuples as we can,
-					up to the max stack limit.
-					"""
-					num_masters = len(arg)
-					blendlist = [arg]
-					i += 1
-					stack_use += 1 + num_masters  # 1 for the num_blends arg
-					while (i < num_args) and isinstance(args[i], list):
-						blendlist.append(args[i])
-						i += 1
-						stack_use += num_masters
-						if stack_use + num_masters > maxStackLimit:
-							# if we are here, max stack is is the CFF2 max stack.
-							break
-					num_blends = len(blendlist)
-					# append the 'num_blends' default font values
-					for arg in blendlist:
-						if round_func:
-							arg[0] = round_func(arg[0])
-						program.append(arg[0])
-					for arg in blendlist:
-						deltas = var_model.getDeltas(arg)
-=======
 			cmd[1] = list(m_args)
 		lastOp = None
 		for cmd in commands:
@@ -704,7 +622,6 @@
 					else:
 						# convert to deltas
 						deltas = get_delta_func(coord)[1:]
->>>>>>> 2239ba64
 						if round_func:
 							deltas = [round_func(delta) for delta in deltas]
 						coord = [coord[0]] + deltas
