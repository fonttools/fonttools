from fontTools.misc import sstruct
from fontTools.misc.textTools import Tag, tostr, binary2num, safeEval
from fontTools.feaLib.error import FeatureLibError
from fontTools.feaLib.lookupDebugInfo import (
    LookupDebugInfo,
    LOOKUP_DEBUG_INFO_KEY,
    LOOKUP_DEBUG_ENV_VAR,
)
from fontTools.feaLib.parser import Parser
from fontTools.feaLib.ast import (
    FeatureFile,
    ValueRecord,
    Anchor,
    ContextualLookupList,
    MarkClass,
)
from fontTools.feaLib.variableScalar import VariableScalar
from fontTools.feaLib.location import FeatureLibLocation
from fontTools.otlLib import builder as otl
from fontTools.otlLib.maxContextCalc import maxCtxFont
from fontTools.ttLib import newTable, getTableModule
from fontTools.ttLib.tables import otBase, otTables
from fontTools.otlLib.builder import (
    AlternateSubstBuilder,
    ChainContextPosBuilder,
    ChainContextSubstBuilder,
    LigatureSubstBuilder,
    MultipleSubstBuilder,
    CursivePosBuilder,
    MarkBasePosBuilder,
    MarkLigPosBuilder,
    MarkMarkPosBuilder,
    ReverseChainSingleSubstBuilder,
    SingleSubstBuilder,
    ClassPairPosSubtableBuilder,
    PairPosBuilder,
    SinglePosBuilder,
    ChainContextualRule,
)
from fontTools.otlLib.error import OpenTypeLibError
from fontTools.otlLib import builder as otl
from fontTools.ttLib import newTable, getTableModule
from fontTools.varLib.varStore import OnlineVarStoreBuilder
from fontTools.varLib.builder import buildVarDevTable
from fontTools.varLib.featureVars import addFeatureVariationsRaw
<<<<<<< HEAD
from fontTools.varLib.models import normalizeValue
from fontTools.ttLib.tables import otBase, otTables
=======
from fontTools.varLib.models import normalizeValue, piecewiseLinearMap
>>>>>>> 43e2108f
from collections import defaultdict
from typing import Sequence, Dict, Optional, Tuple, Set, List, Any, FrozenSet, Union
import itertools
from io import StringIO
import logging
import warnings
import os


log = logging.getLogger(__name__)


def addOpenTypeFeatures(font, featurefile, tables=None, debug=False):
    """Add features from a file to a font. Note that this replaces any features
    currently present.

    Args:
        font (feaLib.ttLib.TTFont): The font object.
        featurefile: Either a path or file object (in which case we
            parse it into an AST), or a pre-parsed AST instance.
        tables: If passed, restrict the set of affected tables to those in the
            list.
        debug: Whether to add source debugging information to the font in the
            ``Debg`` table

    """
    builder = Builder(font, featurefile)
    builder.build(tables=tables, debug=debug)


def addOpenTypeFeaturesFromString(
    font, features, filename=None, tables=None, debug=False
):
    """Add features from a string to a font. Note that this replaces any
    features currently present.

    Args:
        font (feaLib.ttLib.TTFont): The font object.
        features: A string containing feature code.
        filename: The directory containing ``filename`` is used as the root of
            relative ``include()`` paths; if ``None`` is provided, the current
            directory is assumed.
        tables: If passed, restrict the set of affected tables to those in the
            list.
        debug: Whether to add source debugging information to the font in the
            ``Debg`` table

    """

    featurefile = StringIO(tostr(features))
    if filename:
        featurefile.name = filename
    addOpenTypeFeatures(font, featurefile, tables=tables, debug=debug)


class Builder(object):

    supportedTables = frozenset(
        Tag(tag)
        for tag in [
            "BASE",
            "GDEF",
            "GPOS",
            "GSUB",
            "OS/2",
            "head",
            "hhea",
            "name",
            "vhea",
            "STAT",
        ]
    )

    def __init__(self, font, featurefile) -> None:
        self.font = font
        # 'featurefile' can be either a path or file object (in which case we
        # parse it into an AST), or a pre-parsed AST instance
        self.parseTree: Optional[FeatureFile] = None
        self.file: Optional[str] = None
        if isinstance(featurefile, FeatureFile):
            self.parseTree, self.file = featurefile, None
        else:
            self.parseTree, self.file = None, featurefile
        self.glyphMap = font.getReverseGlyphMap()
        self.varstorebuilder = None
        if "fvar" in font:
            self.axes = font["fvar"].axes
            self.varstorebuilder = OnlineVarStoreBuilder(
                [ax.axisTag for ax in self.axes]
            )
        self.default_language_systems_: Set[Tuple[str, str]] = set()
        self.script_: Optional[str] = None
        self.lookupflag_ = 0
        self.lookupflag_markFilterSet_: Optional[int] = None
        self.language_systems: Optional[
            Union[FrozenSet[Tuple[str, str]], Set[Tuple[str, str]]]
        ] = set()
        self.seen_non_DFLT_script_ = False
        self.named_lookups_: Dict[str, Optional[otl.LookupBuilder]] = {}
        self.cur_lookup_ = None
        self.cur_lookup_name_: Optional[str] = None
        self.cur_feature_name_: Optional[str] = None
        self.lookups_: List[otl.LookupBuilder] = []
        self.lookup_locations: Dict[str, Dict[str, LookupDebugInfo]] = {
            "GSUB": {},
            "GPOS": {},
        }

        self.features_: Dict[
            Tuple[str, str, str], List[List[otl.LookupBuilder]]
        ] = {}  # ('latn', 'DEU ', 'smcp') --> [LookupBuilder*]

        self.required_features_: Dict[
            Tuple[str, str], str
        ] = {}  # ('latn', 'DEU ') --> 'scmp'

        self.feature_variations_: Dict[
            Tuple[str, str, str], Dict[str, List[otl.LookupBuilder]]
        ] = {}
        # (script_, language, feature_tag) --> { conditionset --> builders }

        # for feature 'aalt'
        self.aalt_features_: List[
            Tuple[Optional[FeatureLibLocation], str]
        ] = []  # [(location, featureName)*], for 'aalt'
        self.aalt_location_ = None
        self.aalt_alternates_: Dict[str, Set[str]] = {}
        # for 'featureNames'
        self.featureNames_: Set[str] = set()
        self.featureNames_ids_: Dict[str, int] = {}
        # for 'cvParameters'
        self.cv_parameters_: Set[str] = set()
        self.cv_parameters_ids_: Dict[str, int] = {}
        self.cv_num_named_params_: Dict[str, int] = {}
        self.cv_characters_: Dict[str, List[int]] = defaultdict(list)
        # for feature 'size'
        self.size_parameters_ = None
        # for table 'head'
        self.fontRevision_: Optional[float] = None  # 2.71

        # for table 'name'
        self.names_: List[Tuple[int, int, int, int, str]] = []
        # nameID, platformID, platEncID, langID, string

        # for table 'BASE'
        self.base_horiz_axis_ = None
        self.base_vert_axis_ = None
        # for table 'GDEF'
        self.attachPoints_: Dict[str, Set[int]] = {}  # "a" --> {3, 7}
        self.ligCaretCoords_: Dict[str, Set[int]] = {}  # "f_f_i" --> {300, 600}
        self.ligCaretPoints_: Dict[str, Set[int]] = {}  # "f_f_i" --> {3, 7}
        self.glyphClassDefs_: Dict[
            str, Tuple[int, Tuple[str, int, int]]
        ] = {}  # "fi" --> (2, (file, line, column))
        self.markAttach_: Dict[
            str, Tuple[int, Tuple[str, int, int]]
        ] = {}  # "acute" --> (4, (file, line, column))
        self.markAttachClassID_: Dict[
            FrozenSet[str], int
        ] = {}  # frozenset({"acute", "grave"}) --> 4
        self.markFilterSets_: Dict[
            FrozenSet[str], int
        ] = {}  # frozenset({"acute", "grave"}) --> 4
        # for table 'OS/2'
        self.os2_: Dict[str, Any] = {}
        # for table 'hhea'
        self.hhea_: Dict[str, Any] = {}
        # for table 'vhea'
        self.vhea_: Dict[str, Any] = {}
        # for table 'STAT'
        self.stat_: Dict[str, Any] = {}
        # for conditionsets
<<<<<<< HEAD
        self.conditionsets_: Dict[str, Dict[str, Tuple[float, float]]] = {}
=======
        self.conditionsets_ = {}
        # We will often use exactly the same locations (i.e. the font's masters)
        # for a large number of variable scalars. Instead of creating a model
        # for each, let's share the models.
        self.model_cache = {}
>>>>>>> 43e2108f

    def build(self, tables=None, debug=False) -> None:
        if self.parseTree is None:
            self.parseTree = Parser(self.file, self.glyphMap).parse()
        self.parseTree.build(self)
        # by default, build all the supported tables
        if tables is None:
            tables = self.supportedTables
        else:
            tables = frozenset(tables)
            unsupported = tables - self.supportedTables
            if unsupported:
                unsupported_string = ", ".join(sorted(unsupported))
                raise NotImplementedError(
                    "The following tables were requested but are unsupported: "
                    f"{unsupported_string}."
                )
        if "GSUB" in tables:
            self.build_feature_aalt_()
        if "head" in tables:
            self.build_head()
        if "hhea" in tables:
            self.build_hhea()
        if "vhea" in tables:
            self.build_vhea()
        if "name" in tables:
            self.build_name()
        if "OS/2" in tables:
            self.build_OS_2()
        if "STAT" in tables:
            self.build_STAT()
        for tag in ("GPOS", "GSUB"):
            if tag not in tables:
                continue
            table = self.makeTable(tag)
            if self.feature_variations_:
                self.makeFeatureVariations(table, tag)
            if (
                table.ScriptList.ScriptCount > 0
                or table.FeatureList.FeatureCount > 0
                or table.LookupList.LookupCount > 0
            ):
                fontTable = self.font[tag] = newTable(tag)
                fontTable.table = table
            elif tag in self.font:
                del self.font[tag]
        if any(tag in self.font for tag in ("GPOS", "GSUB")) and "OS/2" in self.font:
            self.font["OS/2"].usMaxContext = maxCtxFont(self.font)
        if "GDEF" in tables:
            gdef = self.buildGDEF()
            if gdef:
                self.font["GDEF"] = gdef
            elif "GDEF" in self.font:
                del self.font["GDEF"]
        if "BASE" in tables:
            base = self.buildBASE()
            if base:
                self.font["BASE"] = base
            elif "BASE" in self.font:
                del self.font["BASE"]
        if debug or os.environ.get(LOOKUP_DEBUG_ENV_VAR):
            self.buildDebg()

    def get_chained_lookup_(self, location, builder_class):
        result = builder_class(self.font, location)
        result.lookupflag = self.lookupflag_
        result.markFilterSet = self.lookupflag_markFilterSet_
        self.lookups_.append(result)
        return result

    def add_lookup_to_feature_(self, lookup, feature_name):
        for script, lang in self.language_systems:
            key = (script, lang, feature_name)
            self.features_.setdefault(key, []).append(lookup)

    def get_lookup_(self, location, builder_class) -> otl.LookupBuilder:
        if (
            self.cur_lookup_
            and type(self.cur_lookup_) == builder_class
            and self.cur_lookup_.lookupflag == self.lookupflag_
            and self.cur_lookup_.markFilterSet == self.lookupflag_markFilterSet_
        ):
            return self.cur_lookup_
        if self.cur_lookup_name_ and self.cur_lookup_:
            raise FeatureLibError(
                "Within a named lookup block, all rules must be of "
                "the same lookup type and flag",
                location,
            )
        self.cur_lookup_ = builder_class(self.font, location)
        assert self.cur_lookup_
        self.cur_lookup_.lookupflag = self.lookupflag_
        self.cur_lookup_.markFilterSet = self.lookupflag_markFilterSet_
        self.lookups_.append(self.cur_lookup_)
        if self.cur_lookup_name_:
            # We are starting a lookup rule inside a named lookup block.
            self.named_lookups_[self.cur_lookup_name_] = self.cur_lookup_
        if self.cur_feature_name_:
            # We are starting a lookup rule inside a feature. This includes
            # lookup rules inside named lookups inside features.
            self.add_lookup_to_feature_(self.cur_lookup_, self.cur_feature_name_)
        return self.cur_lookup_

    def build_feature_aalt_(self) -> None:
        if not self.aalt_features_ and not self.aalt_alternates_:
            return
        alternates = {g: set(a) for g, a in self.aalt_alternates_.items()}
        for location, name in self.aalt_features_ + [(None, "aalt")]:
            feature_list = [
                (script, lang, feature, lookups)
                for (script, lang, feature), lookups in self.features_.items()
                if feature == name
            ]
            # "aalt" does not have to specify its own lookups, but it might.
            if not feature_list and name != "aalt":
                raise FeatureLibError(
                    "Feature %s has not been defined" % name, location
                )
            for script, lang, feature, lookups in feature_list:
                for lookuplist in lookups:
                    if not isinstance(lookuplist, list):
                        lookuplist = [lookuplist]
                    for lookup in lookuplist:
                        for glyph, alts in lookup.getAlternateGlyphs().items():
                            alternates.setdefault(glyph, set()).update(alts)
        single = {
            glyph: list(repl)[0] for glyph, repl in alternates.items() if len(repl) == 1
        }
        # TODO: Figure out the glyph alternate ordering used by makeotf.
        # https://github.com/fonttools/fonttools/issues/836
        multi = {
            glyph: sorted(repl, key=self.font.getGlyphID)
            for glyph, repl in alternates.items()
            if len(repl) > 1
        }
        if not single and not multi:
            return
        self.features_ = {
            (script, lang, feature): lookups
            for (script, lang, feature), lookups in self.features_.items()
            if feature != "aalt"
        }
        old_lookups = self.lookups_
        self.lookups_ = []
        self.start_feature(self.aalt_location_, "aalt")
        if single:
            single_lookup = self.get_lookup_(location, SingleSubstBuilder)
            assert isinstance(single_lookup, SingleSubstBuilder)
            single_lookup.mapping = single
        if multi:
            multi_lookup = self.get_lookup_(location, AlternateSubstBuilder)
            assert isinstance(multi_lookup, AlternateSubstBuilder)
            multi_lookup.alternates = multi
        self.end_feature()
        self.lookups_.extend(old_lookups)

    def build_head(self) -> None:
        if not self.fontRevision_:
            return
        table = self.font.get("head")
        if not table:  # this only happens for unit tests
            table = self.font["head"] = newTable("head")
            table.decompile(b"\0" * 54, self.font)
            table.tableVersion = 1.0
            table.created = table.modified = 3406620153  # 2011-12-13 11:22:33
        table.fontRevision = self.fontRevision_

    def build_hhea(self) -> None:
        if not self.hhea_:
            return
        table = self.font.get("hhea")
        if not table:  # this only happens for unit tests
            table = self.font["hhea"] = newTable("hhea")
            table.decompile(b"\0" * 36, self.font)
            table.tableVersion = 0x00010000
        if "caretoffset" in self.hhea_:
            table.caretOffset = self.hhea_["caretoffset"]
        if "ascender" in self.hhea_:
            table.ascent = self.hhea_["ascender"]
        if "descender" in self.hhea_:
            table.descent = self.hhea_["descender"]
        if "linegap" in self.hhea_:
            table.lineGap = self.hhea_["linegap"]

    def build_vhea(self) -> None:
        if not self.vhea_:
            return
        table = self.font.get("vhea")
        if not table:  # this only happens for unit tests
            table = self.font["vhea"] = newTable("vhea")
            table.decompile(b"\0" * 36, self.font)
            table.tableVersion = 0x00011000
        if "verttypoascender" in self.vhea_:
            table.ascent = self.vhea_["verttypoascender"]
        if "verttypodescender" in self.vhea_:
            table.descent = self.vhea_["verttypodescender"]
        if "verttypolinegap" in self.vhea_:
            table.lineGap = self.vhea_["verttypolinegap"]

    def get_user_name_id(self, table) -> Optional[int]:
        # Try to find first unused font-specific name id
        nameIDs = [name.nameID for name in table.names]
        for user_name_id in range(256, 32767):
            if user_name_id not in nameIDs:
                return user_name_id
        return None

    def buildFeatureParams(self, tag):
        if tag == "size":
            assert self.size_parameters_
            sizeparam = otTables.FeatureParamsSize()
            (
                sizeparam.DesignSize,
                sizeparam.SubfamilyID,
                sizeparam.RangeStart,
                sizeparam.RangeEnd,
            ) = self.size_parameters_
            if tag in self.featureNames_ids_:
                sizeparam.SubfamilyNameID = self.featureNames_ids_[tag]
            else:
                sizeparam.SubfamilyNameID = 0
            return sizeparam
        elif tag in self.featureNames_:
            if not self.featureNames_ids_:
                # name table wasn't selected among the tables to build; skip
                pass
            else:
                assert tag in self.featureNames_ids_
                ss_params = otTables.FeatureParamsStylisticSet()
                ss_params.Version = 0
                ss_params.UINameID = self.featureNames_ids_[tag]
                return ss_params
        elif tag in self.cv_parameters_:
            params = otTables.FeatureParamsCharacterVariants()
            params.Format = 0
            params.FeatUILabelNameID = self.cv_parameters_ids_.get(
                (tag, "FeatUILabelNameID"), 0
            )
            params.FeatUITooltipTextNameID = self.cv_parameters_ids_.get(
                (tag, "FeatUITooltipTextNameID"), 0
            )
            params.SampleTextNameID = self.cv_parameters_ids_.get(
                (tag, "SampleTextNameID"), 0
            )
            params.NumNamedParameters = self.cv_num_named_params_.get(tag, 0)
            params.FirstParamUILabelNameID = self.cv_parameters_ids_.get(
                (tag, "ParamUILabelNameID_0"), 0
            )
            params.CharCount = len(self.cv_characters_[tag])
            params.Character = self.cv_characters_[tag]
            return params
        return None

    def build_name(self) -> None:
        if not self.names_:
            return
        table = self.font.get("name")
        if not table:  # this only happens for unit tests
            table = self.font["name"] = newTable("name")
            table.names = []
        for name in self.names_:
            nameID, platformID, platEncID, langID, string = name
            # For featureNames block, nameID is 'feature tag'
            # For cvParameters blocks, nameID is ('feature tag', 'block name')
            if not isinstance(nameID, int):
                tag = nameID
                if tag in self.featureNames_:
                    if tag not in self.featureNames_ids_:
                        self.featureNames_ids_[tag] = self.get_user_name_id(table)
                        assert self.featureNames_ids_[tag] is not None
                    nameID = self.featureNames_ids_[tag]
                elif tag[0] in self.cv_parameters_:
                    if tag not in self.cv_parameters_ids_:
                        self.cv_parameters_ids_[tag] = self.get_user_name_id(table)
                        assert self.cv_parameters_ids_[tag] is not None
                    nameID = self.cv_parameters_ids_[tag]
            table.setName(string, nameID, platformID, platEncID, langID)
        table.names.sort()

    def build_OS_2(self) -> None:
        if not self.os2_:
            return
        table = self.font.get("OS/2")
        if not table:  # this only happens for unit tests
            table = self.font["OS/2"] = newTable("OS/2")
            data = b"\0" * sstruct.calcsize(getTableModule("OS/2").OS2_format_0)
            table.decompile(data, self.font)
        version = 0
        if "fstype" in self.os2_:
            table.fsType = self.os2_["fstype"]
        if "panose" in self.os2_:
            panose = getTableModule("OS/2").Panose()
            (
                panose.bFamilyType,
                panose.bSerifStyle,
                panose.bWeight,
                panose.bProportion,
                panose.bContrast,
                panose.bStrokeVariation,
                panose.bArmStyle,
                panose.bLetterForm,
                panose.bMidline,
                panose.bXHeight,
            ) = self.os2_["panose"]
            table.panose = panose
        if "typoascender" in self.os2_:
            table.sTypoAscender = self.os2_["typoascender"]
        if "typodescender" in self.os2_:
            table.sTypoDescender = self.os2_["typodescender"]
        if "typolinegap" in self.os2_:
            table.sTypoLineGap = self.os2_["typolinegap"]
        if "winascent" in self.os2_:
            table.usWinAscent = self.os2_["winascent"]
        if "windescent" in self.os2_:
            table.usWinDescent = self.os2_["windescent"]
        if "vendor" in self.os2_:
            table.achVendID = safeEval("'''" + self.os2_["vendor"] + "'''")
        if "weightclass" in self.os2_:
            table.usWeightClass = self.os2_["weightclass"]
        if "widthclass" in self.os2_:
            table.usWidthClass = self.os2_["widthclass"]
        if "unicoderange" in self.os2_:
            table.setUnicodeRanges(self.os2_["unicoderange"])
        if "codepagerange" in self.os2_:
            pages = self.build_codepages_(self.os2_["codepagerange"])
            table.ulCodePageRange1, table.ulCodePageRange2 = pages
            version = 1
        if "xheight" in self.os2_:
            table.sxHeight = self.os2_["xheight"]
            version = 2
        if "capheight" in self.os2_:
            table.sCapHeight = self.os2_["capheight"]
            version = 2
        if "loweropsize" in self.os2_:
            table.usLowerOpticalPointSize = self.os2_["loweropsize"]
            version = 5
        if "upperopsize" in self.os2_:
            table.usUpperOpticalPointSize = self.os2_["upperopsize"]
            version = 5

        def checkattr(table, attrs):
            for attr in attrs:
                if not hasattr(table, attr):
                    setattr(table, attr, 0)

        table.version = max(version, table.version)
        # this only happens for unit tests
        if version >= 1:
            checkattr(table, ("ulCodePageRange1", "ulCodePageRange2"))
        if version >= 2:
            checkattr(
                table,
                (
                    "sxHeight",
                    "sCapHeight",
                    "usDefaultChar",
                    "usBreakChar",
                    "usMaxContext",
                ),
            )
        if version >= 5:
            checkattr(table, ("usLowerOpticalPointSize", "usUpperOpticalPointSize"))

    def setElidedFallbackName(self, value, location: FeatureLibLocation) -> None:
        # ElidedFallbackName is a convenience method for setting
        # ElidedFallbackNameID so only one can be allowed
        for token in ("ElidedFallbackName", "ElidedFallbackNameID"):
            if token in self.stat_:
                raise FeatureLibError(
                    f"{token} is already set.",
                    location,
                )
        if isinstance(value, int):
            self.stat_["ElidedFallbackNameID"] = value
        elif isinstance(value, list):
            self.stat_["ElidedFallbackName"] = value
        else:
            raise AssertionError(value)

    def addDesignAxis(self, designAxis, location) -> None:
        if "DesignAxes" not in self.stat_:
            self.stat_["DesignAxes"] = []
        if designAxis.tag in (r.tag for r in self.stat_["DesignAxes"]):
            raise FeatureLibError(
                f'DesignAxis already defined for tag "{designAxis.tag}".',
                location,
            )
        if designAxis.axisOrder in (r.axisOrder for r in self.stat_["DesignAxes"]):
            raise FeatureLibError(
                f"DesignAxis already defined for axis number {designAxis.axisOrder}.",
                location,
            )
        self.stat_["DesignAxes"].append(designAxis)

    def addAxisValueRecord(self, axisValueRecord, location) -> None:
        if "AxisValueRecords" not in self.stat_:
            self.stat_["AxisValueRecords"] = []
        # Check for duplicate AxisValueRecords
        for record_ in self.stat_["AxisValueRecords"]:
            if (
                {n.asFea() for n in record_.names}
                == {n.asFea() for n in axisValueRecord.names}
                and {n.asFea() for n in record_.locations}
                == {n.asFea() for n in axisValueRecord.locations}
                and record_.flags == axisValueRecord.flags
            ):
                raise FeatureLibError(
                    "An AxisValueRecord with these values is already defined.",
                    location,
                )
        self.stat_["AxisValueRecords"].append(axisValueRecord)

    def build_STAT(self) -> None:
        if not self.stat_:
            return

        axes = self.stat_.get("DesignAxes")
        if not axes:
            raise FeatureLibError("DesignAxes not defined", None)
        axisValueRecords = self.stat_.get("AxisValueRecords")
        axisValues: Dict[str, List[Dict]] = {}
        format4_locations = []
        for tag in axes:
            axisValues[tag.tag] = []
        if axisValueRecords is not None:
            for avr in axisValueRecords:
                valuesDict = {}
                if avr.flags > 0:
                    valuesDict["flags"] = avr.flags
                if len(avr.locations) == 1:
                    location = avr.locations[0]
                    values = location.values
                    if len(values) == 1:  # format1
                        valuesDict.update({"value": values[0], "name": avr.names})
                    if len(values) == 2:  # format3
                        valuesDict.update(
                            {
                                "value": values[0],
                                "linkedValue": values[1],
                                "name": avr.names,
                            }
                        )
                    if len(values) == 3:  # format2
                        nominal, minVal, maxVal = values
                        valuesDict.update(
                            {
                                "nominalValue": nominal,
                                "rangeMinValue": minVal,
                                "rangeMaxValue": maxVal,
                                "name": avr.names,
                            }
                        )
                    axisValues[location.tag].append(valuesDict)
                else:
                    valuesDict.update(
                        {
                            "location": {i.tag: i.values[0] for i in avr.locations},
                            "name": avr.names,
                        }
                    )
                    format4_locations.append(valuesDict)

        designAxes = [
            {
                "ordering": a.axisOrder,
                "tag": a.tag,
                "name": a.names,
                "values": axisValues[a.tag],
            }
            for a in axes
        ]

        nameTable = self.font.get("name")
        if not nameTable:  # this only happens for unit tests
            nameTable = self.font["name"] = newTable("name")
            nameTable.names = []

        if "ElidedFallbackNameID" in self.stat_:
            nameID = self.stat_["ElidedFallbackNameID"]
            name = nameTable.getDebugName(nameID)
            if not name:
                raise FeatureLibError(
                    f"ElidedFallbackNameID {nameID} points "
                    "to a nameID that does not exist in the "
                    '"name" table',
                    None,
                )
        elif "ElidedFallbackName" in self.stat_:
            nameID = self.stat_["ElidedFallbackName"]

        otl.buildStatTable(
            self.font,
            designAxes,
            locations=format4_locations,
            elidedFallbackName=nameID,
        )

    def build_codepages_(self, pages):
        pages2bits = {
            1252: 0,
            1250: 1,
            1251: 2,
            1253: 3,
            1254: 4,
            1255: 5,
            1256: 6,
            1257: 7,
            1258: 8,
            874: 16,
            932: 17,
            936: 18,
            949: 19,
            950: 20,
            1361: 21,
            869: 48,
            866: 49,
            865: 50,
            864: 51,
            863: 52,
            862: 53,
            861: 54,
            860: 55,
            857: 56,
            855: 57,
            852: 58,
            775: 59,
            737: 60,
            708: 61,
            850: 62,
            437: 63,
        }
        bits = [pages2bits[p] for p in pages if p in pages2bits]
        pages = []
        for i in range(2):
            pages.append("")
            for j in range(i * 32, (i + 1) * 32):
                if j in bits:
                    pages[i] += "1"
                else:
                    pages[i] += "0"
        return [binary2num(p[::-1]) for p in pages]

    def buildBASE(self):
        if not self.base_horiz_axis_ and not self.base_vert_axis_:
            return None
        base = otTables.BASE()
        base.Version = 0x00010000
        base.HorizAxis = self.buildBASEAxis(self.base_horiz_axis_)
        base.VertAxis = self.buildBASEAxis(self.base_vert_axis_)

        result = newTable("BASE")
        result.table = base
        return result

    def buildBASEAxis(self, axis):
        if not axis:
            return
        bases, scripts = axis
        axis = otTables.Axis()
        axis.BaseTagList = otTables.BaseTagList()
        axis.BaseTagList.BaselineTag = bases
        axis.BaseTagList.BaseTagCount = len(bases)
        axis.BaseScriptList = otTables.BaseScriptList()
        axis.BaseScriptList.BaseScriptRecord = []
        axis.BaseScriptList.BaseScriptCount = len(scripts)
        for script in sorted(scripts):
            record = otTables.BaseScriptRecord()
            record.BaseScriptTag = script[0]
            record.BaseScript = otTables.BaseScript()
            record.BaseScript.BaseLangSysCount = 0
            record.BaseScript.BaseValues = otTables.BaseValues()
            record.BaseScript.BaseValues.DefaultIndex = bases.index(script[1])
            record.BaseScript.BaseValues.BaseCoord = []
            record.BaseScript.BaseValues.BaseCoordCount = len(script[2])
            for c in script[2]:
                coord = otTables.BaseCoord()
                coord.Format = 1
                coord.Coordinate = c
                record.BaseScript.BaseValues.BaseCoord.append(coord)
            axis.BaseScriptList.BaseScriptRecord.append(record)
        return axis

    def buildGDEF(self):
        gdef = otTables.GDEF()
        gdef.GlyphClassDef = self.buildGDEFGlyphClassDef_()
        gdef.AttachList = otl.buildAttachList(self.attachPoints_, self.glyphMap)
        gdef.LigCaretList = otl.buildLigCaretList(
            self.ligCaretCoords_, self.ligCaretPoints_, self.glyphMap
        )
        gdef.MarkAttachClassDef = self.buildGDEFMarkAttachClassDef_()
        gdef.MarkGlyphSetsDef = self.buildGDEFMarkGlyphSetsDef_()
        gdef.Version = 0x00010002 if gdef.MarkGlyphSetsDef else 0x00010000
        if self.varstorebuilder:
            store = self.varstorebuilder.finish()
            if store:
                gdef.Version = 0x00010003
                gdef.VarStore = store
                varidx_map = store.optimize()

                gdef.remap_device_varidxes(varidx_map)
                if "GPOS" in self.font:
                    self.font["GPOS"].table.remap_device_varidxes(varidx_map)
<<<<<<< HEAD
        if (
            any(
                (
                    gdef.GlyphClassDef,
                    gdef.AttachList,
                    gdef.LigCaretList,
                    gdef.MarkAttachClassDef,
                    gdef.MarkGlyphSetsDef,
                )
=======
            self.model_cache.clear()
        if any(
            (
                gdef.GlyphClassDef,
                gdef.AttachList,
                gdef.LigCaretList,
                gdef.MarkAttachClassDef,
                gdef.MarkGlyphSetsDef,
>>>>>>> 43e2108f
            )
            or hasattr(gdef, "VarStore")
        ):
            result = newTable("GDEF")
            result.table = gdef
            return result
        else:
            return None

    def buildGDEFGlyphClassDef_(self):
        if self.glyphClassDefs_:
            classes = {g: c for (g, (c, _)) in self.glyphClassDefs_.items()}
        else:
            classes = {}
            for lookup in self.lookups_:
                classes.update(lookup.inferGlyphClasses())
            for markClass in self.parseTree.markClasses.values():
                for markClassDef in markClass.definitions:
                    for glyph in markClassDef.glyphSet():
                        classes[glyph] = 3
        if classes:
            result = otTables.GlyphClassDef()
            result.classDefs = classes
            return result
        else:
            return None

    def buildGDEFMarkAttachClassDef_(self):
        classDefs = {g: c for g, (c, _) in self.markAttach_.items()}
        if not classDefs:
            return None
        result = otTables.MarkAttachClassDef()
        result.classDefs = classDefs
        return result

    def buildGDEFMarkGlyphSetsDef_(self):
        sets = []
        for glyphs, id_ in sorted(
            self.markFilterSets_.items(), key=lambda item: item[1]
        ):
            sets.append(glyphs)
        return otl.buildMarkGlyphSetsDef(sets, self.glyphMap)

    def buildDebg(self) -> None:
        if "Debg" not in self.font:
            self.font["Debg"] = newTable("Debg")
            self.font["Debg"].data = {}
        self.font["Debg"].data[LOOKUP_DEBUG_INFO_KEY] = self.lookup_locations

    def buildLookups_(self, tag):
        assert tag in ("GPOS", "GSUB"), tag
        for lookup in self.lookups_:
            lookup.lookup_index = None
        lookups = []
        for lookup in self.lookups_:
            if lookup.table != tag:
                continue
            lookup.lookup_index = len(lookups)
            self.lookup_locations[tag][str(lookup.lookup_index)] = LookupDebugInfo(
                location=str(lookup.location),
                name=self.get_lookup_name_(lookup),
                feature=None,
            )
            lookups.append(lookup)
        try:
            otLookups = [l.build() for l in lookups]
        except OpenTypeLibError as e:
            raise FeatureLibError(str(e), e.location) from e
        return otLookups

    def makeTable(self, tag):
        table = getattr(otTables, tag, None)()
        table.Version = 0x00010000
        table.ScriptList = otTables.ScriptList()
        table.ScriptList.ScriptRecord = []
        table.FeatureList = otTables.FeatureList()
        table.FeatureList.FeatureRecord = []
        table.LookupList = otTables.LookupList()
        table.LookupList.Lookup = self.buildLookups_(tag)

        # Build a table for mapping (tag, lookup_indices) to feature_index.
        # For example, ('liga', (2,3,7)) --> 23.
        feature_indices = {}
        required_feature_indices = {}  # ('latn', 'DEU') --> 23
        scripts = {}  # 'latn' --> {'DEU': [23, 24]} for feature #23,24
        # Sort the feature table by feature tag:
        # https://github.com/fonttools/fonttools/issues/568
        sortFeatureTag = lambda f: (f[0][2], f[0][1], f[0][0], f[1])
        for key, lookups in sorted(self.features_.items(), key=sortFeatureTag):
            script, lang, feature_tag = key
            # l.lookup_index will be None when a lookup is not needed
            # for the table under construction. For example, substitution
            # rules will have no lookup_index while building GPOS tables.
            lookup_indices = tuple(
                [l.lookup_index for l in lookups if l.lookup_index is not None]
            )

            size_feature = tag == "GPOS" and feature_tag == "size"
            force_feature = self.any_feature_variations(feature_tag, tag)
            if len(lookup_indices) == 0 and not size_feature and not force_feature:
                continue

            for ix in lookup_indices:
                try:
                    self.lookup_locations[tag][str(ix)] = self.lookup_locations[tag][
                        str(ix)
                    ]._replace(feature=key)
                except KeyError:
                    warnings.warn(
                        "feaLib.Builder subclass needs upgrading to "
                        "stash debug information. See fonttools#2065."
                    )

            feature_key = (feature_tag, lookup_indices)
            feature_index = feature_indices.get(feature_key)
            if feature_index is None:
                feature_index = len(table.FeatureList.FeatureRecord)
                frec = otTables.FeatureRecord()
                frec.FeatureTag = feature_tag
                frec.Feature = otTables.Feature()
                frec.Feature.FeatureParams = self.buildFeatureParams(feature_tag)
                frec.Feature.LookupListIndex = list(lookup_indices)
                frec.Feature.LookupCount = len(lookup_indices)
                table.FeatureList.FeatureRecord.append(frec)
                feature_indices[feature_key] = feature_index
            scripts.setdefault(script, {}).setdefault(lang, []).append(feature_index)
            if self.required_features_.get((script, lang)) == feature_tag:
                required_feature_indices[(script, lang)] = feature_index

        # Build ScriptList.
        for script, lang_features in sorted(scripts.items()):
            srec = otTables.ScriptRecord()
            srec.ScriptTag = script
            srec.Script = otTables.Script()
            srec.Script.DefaultLangSys = None
            srec.Script.LangSysRecord = []
            for lang, feature_indices in sorted(lang_features.items()):
                langrec = otTables.LangSysRecord()
                langrec.LangSys = otTables.LangSys()
                langrec.LangSys.LookupOrder = None

                req_feature_index = required_feature_indices.get((script, lang))
                if req_feature_index is None:
                    langrec.LangSys.ReqFeatureIndex = 0xFFFF
                else:
                    langrec.LangSys.ReqFeatureIndex = req_feature_index

                langrec.LangSys.FeatureIndex = [
                    i for i in feature_indices if i != req_feature_index
                ]
                langrec.LangSys.FeatureCount = len(langrec.LangSys.FeatureIndex)

                if lang == "dflt":
                    srec.Script.DefaultLangSys = langrec.LangSys
                else:
                    langrec.LangSysTag = lang
                    srec.Script.LangSysRecord.append(langrec)
            srec.Script.LangSysCount = len(srec.Script.LangSysRecord)
            table.ScriptList.ScriptRecord.append(srec)

        table.ScriptList.ScriptCount = len(table.ScriptList.ScriptRecord)
        table.FeatureList.FeatureCount = len(table.FeatureList.FeatureRecord)
        table.LookupList.LookupCount = len(table.LookupList.Lookup)
        return table

    def makeFeatureVariations(self, table, table_tag) -> None:
        feature_vars: Dict[str, List[Tuple[Any, Sequence[int]]]] = {}
        has_any_variations = False
        # Sort out which lookups to build, gather their indices
        for (_, _, feature_tag), variations in self.feature_variations_.items():
            feature_vars[feature_tag] = []
            for conditionset, builders in variations.items():
                raw_conditionset = self.conditionsets_[conditionset]
                indices = []
                for b in builders:
                    if b.table != table_tag:
                        continue
                    assert b.lookup_index is not None
                    indices.append(b.lookup_index)
                    has_any_variations = True
                feature_vars[feature_tag].append((raw_conditionset, indices))

        if has_any_variations:
            for feature_tag, conditions_and_lookups in feature_vars.items():
                addFeatureVariationsRaw(
                    self.font, table, conditions_and_lookups, feature_tag
                )

    def any_feature_variations(self, feature_tag, table_tag) -> bool:
        for (_, _, feature), variations in self.feature_variations_.items():
            if feature != feature_tag:
                continue
            for conditionset, builders in variations.items():
                if any(b.table == table_tag for b in builders):
                    return True
        return False

    def get_lookup_name_(self, lookup) -> Optional[str]:
        rev = {v: k for k, v in self.named_lookups_.items()}
        if lookup in rev:
            return rev[lookup]
        return None

    def add_language_system(
        self, location: FeatureLibLocation, script: str, language: str
    ):
        # OpenType Feature File Specification, section 4.b.i
        if script == "DFLT" and language == "dflt" and self.default_language_systems_:
            raise FeatureLibError(
                'If "languagesystem DFLT dflt" is present, it must be '
                "the first of the languagesystem statements",
                location,
            )
        if script == "DFLT":
            if self.seen_non_DFLT_script_:
                raise FeatureLibError(
                    'languagesystems using the "DFLT" script tag must '
                    "precede all other languagesystems",
                    location,
                )
        else:
            self.seen_non_DFLT_script_ = True
        if (script, language) in self.default_language_systems_:
            raise FeatureLibError(
                '"languagesystem %s %s" has already been specified'
                % (script.strip(), language.strip()),
                location,
            )
        self.default_language_systems_.add((script, language))

    def get_default_language_systems_(self) -> FrozenSet[Tuple[str, str]]:
        # OpenType Feature File specification, 4.b.i. languagesystem:
        # If no "languagesystem" statement is present, then the
        # implementation must behave exactly as though the following
        # statement were present at the beginning of the feature file:
        # languagesystem DFLT dflt;
        if self.default_language_systems_:
            return frozenset(self.default_language_systems_)
        else:
            return frozenset({("DFLT", "dflt")})

    def start_feature(self, location, name) -> None:
        self.language_systems = self.get_default_language_systems_()
        self.script_ = "DFLT"
        self.cur_lookup_ = None
        self.cur_feature_name_ = name
        self.lookupflag_ = 0
        self.lookupflag_markFilterSet_ = None
        if name == "aalt":
            self.aalt_location_ = location

    def end_feature(self) -> None:
        assert self.cur_feature_name_ is not None
        self.cur_feature_name_ = None
        self.language_systems = None
        self.cur_lookup_ = None
        self.lookupflag_ = 0
        self.lookupflag_markFilterSet_ = None

    def start_lookup_block(self, location: FeatureLibLocation, name: str):
        if name in self.named_lookups_:
            raise FeatureLibError(
                'Lookup "%s" has already been defined' % name, location
            )
        if self.cur_feature_name_ == "aalt":
            raise FeatureLibError(
                "Lookup blocks cannot be placed inside 'aalt' features; "
                "move it out, and then refer to it with a lookup statement",
                location,
            )
        self.cur_lookup_name_ = name
        self.named_lookups_[name] = None
        self.cur_lookup_ = None
        if self.cur_feature_name_ is None:
            self.lookupflag_ = 0
            self.lookupflag_markFilterSet_ = None

    def end_lookup_block(self) -> None:
        assert self.cur_lookup_name_ is not None
        self.cur_lookup_name_ = None
        self.cur_lookup_ = None
        if self.cur_feature_name_ is None:
            self.lookupflag_ = 0
            self.lookupflag_markFilterSet_ = None

    def add_lookup_call(self, lookup_name) -> None:
        assert lookup_name in self.named_lookups_, lookup_name
        self.cur_lookup_ = None
        lookup = self.named_lookups_[lookup_name]
        if lookup is not None:  # skip empty named lookup
            self.add_lookup_to_feature_(lookup, self.cur_feature_name_)

    def set_font_revision(self, location: FeatureLibLocation, revision: float) -> None:
        self.fontRevision_ = revision

    def set_language(
        self,
        location: FeatureLibLocation,
        language: str,
        include_default: bool,
        required: bool,
    ):
        assert len(language) == 4
        if self.cur_feature_name_ in ("aalt", "size"):
            raise FeatureLibError(
                "Language statements are not allowed "
                'within "feature %s"' % self.cur_feature_name_,
                location,
            )
        if self.cur_feature_name_ is None:
            raise FeatureLibError(
                "Language statements are not allowed "
                "within standalone lookup blocks",
                location,
            )
        self.cur_lookup_ = None
        assert self.script_ is not None

        key = (self.script_, language, self.cur_feature_name_)
        lookups = self.features_.get((key[0], "dflt", key[2]))
        if (language == "dflt" or include_default) and lookups:
            self.features_[key] = lookups[:]
        else:
            self.features_[key] = []
        self.language_systems = frozenset([(self.script_, language)])

        if required:
            required_key = (self.script_, language)
            if required_key in self.required_features_:
                raise FeatureLibError(
                    "Language %s (script %s) has already "
                    "specified feature %s as its required feature"
                    % (
                        language.strip(),
                        self.script_.strip(),
                        self.required_features_[required_key].strip(),
                    ),
                    location,
                )
            self.required_features_[required_key] = self.cur_feature_name_

    def getMarkAttachClass_(self, location: FeatureLibLocation, glyphs: Sequence[str]):
        glyphset = frozenset(glyphs)
        id_ = self.markAttachClassID_.get(glyphset)
        if id_ is not None:
            return id_
        id_ = len(self.markAttachClassID_) + 1
        self.markAttachClassID_[glyphset] = id_
        for glyph in glyphset:
            if glyph in self.markAttach_:
                _, loc = self.markAttach_[glyph]
                raise FeatureLibError(
                    "Glyph %s already has been assigned "
                    "a MarkAttachmentType at %s" % (glyph, loc),
                    location,
                )
            self.markAttach_[glyph] = (id_, location)
        return id_

    def getMarkFilterSet_(
        self, location: FeatureLibLocation, glyphs: Sequence[str]
    ) -> int:
        glyphset = frozenset(glyphs)
        id_ = self.markFilterSets_.get(glyphset)
        if id_ is not None:
            return id_
        id_ = len(self.markFilterSets_)
        self.markFilterSets_[glyphset] = id_
        return id_

    def set_lookup_flag(
        self,
        location: FeatureLibLocation,
        value: int,
        markAttach: Sequence[str],
        markFilter: Sequence[str],
    ):
        value = value & 0xFF
        if markAttach:
            markAttachClass = self.getMarkAttachClass_(location, markAttach)
            value = value | (markAttachClass << 8)
        if markFilter:
            markFilterSet = self.getMarkFilterSet_(location, markFilter)
            value = value | 0x10
            self.lookupflag_markFilterSet_ = markFilterSet
        else:
            self.lookupflag_markFilterSet_ = None
        self.lookupflag_ = value

    def set_script(self, location, script):
        if self.cur_feature_name_ in ("aalt", "size"):
            raise FeatureLibError(
                "Script statements are not allowed "
                'within "feature %s"' % self.cur_feature_name_,
                location,
            )
        if self.cur_feature_name_ is None:
            raise FeatureLibError(
                "Script statements are not allowed " "within standalone lookup blocks",
                location,
            )
        if self.language_systems == {(script, "dflt")}:
            # Nothing to do.
            return
        self.cur_lookup_ = None
        self.script_ = script
        self.lookupflag_ = 0
        self.lookupflag_markFilterSet_ = None
        self.set_language(location, "dflt", include_default=True, required=False)

    def find_lookup_builders_(self, lookups):
        """Helper for building chain contextual substitutions

        Given a list of lookup names, finds the LookupBuilder for each name.
        If an input name is None, it gets mapped to a None LookupBuilder.
        """
        lookup_builders = []
        for lookuplist in lookups:
            if lookuplist is not None:
                lookup_builders.append(
                    [self.named_lookups_.get(l.name) for l in lookuplist]
                )
            else:
                lookup_builders.append(None)
        return lookup_builders

    def add_attach_points(self, location, glyphs, contourPoints):
        for glyph in glyphs:
            self.attachPoints_.setdefault(glyph, set()).update(contourPoints)

    def add_feature_reference(self, location, featureName):
        if self.cur_feature_name_ != "aalt":
            raise FeatureLibError(
                'Feature references are only allowed inside "feature aalt"', location
            )
        self.aalt_features_.append((location, featureName))

    def add_featureName(self, tag: str) -> None:
        self.featureNames_.add(tag)

    def add_cv_parameter(self, tag: str) -> None:
        self.cv_parameters_.add(tag)

    def add_to_cv_num_named_params(self, tag: str) -> None:
        """Adds new items to ``self.cv_num_named_params_``
        or increments the count of existing items."""
        if tag in self.cv_num_named_params_:
            self.cv_num_named_params_[tag] += 1
        else:
            self.cv_num_named_params_[tag] = 1

    def add_cv_character(self, character: int, tag: str) -> None:
        self.cv_characters_[tag].append(character)

    def set_base_axis(self, bases, scripts, vertical):
        if vertical:
            self.base_vert_axis_ = (bases, scripts)
        else:
            self.base_horiz_axis_ = (bases, scripts)

    def set_size_parameters(
        self, location, DesignSize, SubfamilyID, RangeStart, RangeEnd
    ):
        if self.cur_feature_name_ != "size":
            raise FeatureLibError(
                "Parameters statements are not allowed "
                'within "feature %s"' % self.cur_feature_name_,
                location,
            )
        self.size_parameters_ = [DesignSize, SubfamilyID, RangeStart, RangeEnd]
        for script, lang in self.language_systems:
            key = (script, lang, self.cur_feature_name_)
            self.features_.setdefault(key, [])

    # GSUB rules

    # GSUB 1
    def add_single_subst(
        self,
        location: FeatureLibLocation,
        prefix: Sequence[Sequence[str]],
        suffix: Sequence[Sequence[str]],
        mapping: Dict[str, str],
        forceChain,
    ):
        if self.cur_feature_name_ == "aalt":
            for (from_glyph, to_glyph) in mapping.items():
                alts: Set[str] = self.aalt_alternates_.setdefault(from_glyph, set())
                alts.add(to_glyph)
            return
        if prefix or suffix or forceChain:
            self.add_single_subst_chained_(location, prefix, suffix, mapping)
            return
        lookup = self.get_lookup_(location, SingleSubstBuilder)
        assert isinstance(lookup, SingleSubstBuilder)
        for (from_glyph, to_glyph) in mapping.items():
            if from_glyph in lookup.mapping:
                if to_glyph == lookup.mapping[from_glyph]:
                    log.info(
                        "Removing duplicate single substitution from glyph"
                        ' "%s" to "%s" at %s',
                        from_glyph,
                        to_glyph,
                        location,
                    )
                else:
                    raise FeatureLibError(
                        'Already defined rule for replacing glyph "%s" by "%s"'
                        % (from_glyph, lookup.mapping[from_glyph]),
                        location,
                    )
            lookup.mapping[from_glyph] = to_glyph

    # GSUB 2
    def add_multiple_subst(
        self,
        location,
        prefix: Sequence[Sequence[str]],
        glyph: str,
        suffix: Sequence[Sequence[str]],
        replacements: Tuple[str],
        forceChain=False,
    ):
        if prefix or suffix or forceChain:
            chain = self.get_lookup_(location, ChainContextSubstBuilder)
            assert isinstance(chain, ChainContextSubstBuilder)
            sub = self.get_chained_lookup_(location, MultipleSubstBuilder)
            sub.mapping[glyph] = replacements
            chain.rules.append(ChainContextualRule(prefix, [{glyph}], suffix, [sub]))
            return
        lookup = self.get_lookup_(location, MultipleSubstBuilder)
        assert isinstance(lookup, MultipleSubstBuilder)
        if glyph in lookup.mapping:
            if replacements == lookup.mapping[glyph]:
                log.info(
                    "Removing duplicate multiple substitution from glyph"
                    ' "%s" to %s%s',
                    glyph,
                    replacements,
                    f" at {location}" if location else "",
                )
            else:
                raise FeatureLibError(
                    'Already defined substitution for glyph "%s"' % glyph, location
                )
        lookup.mapping[glyph] = replacements

    # GSUB 3
    def add_alternate_subst(
        self,
        location: FeatureLibLocation,
        prefix: Sequence[Sequence[str]],
        glyph: str,
        suffix: Sequence[Sequence[str]],
        replacement: Sequence[str],
    ) -> None:
        if self.cur_feature_name_ == "aalt":
            alts: Set[str] = self.aalt_alternates_.setdefault(glyph, set())
            alts.update(replacement)
            return
        if prefix or suffix:
            chain = self.get_lookup_(location, ChainContextSubstBuilder)
            assert isinstance(chain, ChainContextSubstBuilder)
            lookup = self.get_chained_lookup_(location, AlternateSubstBuilder)
            chain.rules.append(ChainContextualRule(prefix, [{glyph}], suffix, [lookup]))
        else:
            lookup = self.get_lookup_(location, AlternateSubstBuilder)
        assert isinstance(lookup, AlternateSubstBuilder)
        if glyph in lookup.alternates:
            raise FeatureLibError(
                'Already defined alternates for glyph "%s"' % glyph, location
            )
        # We allow empty replacement glyphs here.
        lookup.alternates[glyph] = replacement

    # GSUB 4
    def add_ligature_subst(
        self,
        location: FeatureLibLocation,
        prefix: Sequence[Sequence[str]],
        glyphs: Sequence[str],
        suffix: Sequence[Sequence[str]],
        replacement: str,
        forceChain: bool,
    ) -> None:
        if prefix or suffix or forceChain:
            chain = self.get_lookup_(location, ChainContextSubstBuilder)
            assert isinstance(chain, ChainContextSubstBuilder)
            lookup = self.get_chained_lookup_(location, LigatureSubstBuilder)
            chain.rules.append(ChainContextualRule(prefix, glyphs, suffix, [lookup]))
        else:
            lookup = self.get_lookup_(location, LigatureSubstBuilder)
        assert isinstance(lookup, LigatureSubstBuilder)

        if not all(glyphs):
            raise FeatureLibError("Empty glyph class in substitution", location)

        # OpenType feature file syntax, section 5.d, "Ligature substitution":
        # "Since the OpenType specification does not allow ligature
        # substitutions to be specified on target sequences that contain
        # glyph classes, the implementation software will enumerate
        # all specific glyph sequences if glyph classes are detected"
        for g in sorted(itertools.product(*glyphs)):
            lookup.ligatures[g] = replacement

    # GSUB 5/6
    def add_chain_context_subst(
        self,
        location: FeatureLibLocation,
        prefix: Sequence[Sequence[str]],
        glyphs: Sequence[Sequence[str]],
        suffix: Sequence[Sequence[str]],
        lookups: ContextualLookupList,
    ):
        if not all(glyphs) or not all(prefix) or not all(suffix):
            raise FeatureLibError(
                "Empty glyph class in contextual substitution", location
            )
        lookup = self.get_lookup_(location, ChainContextSubstBuilder)
        assert isinstance(lookup, ChainContextSubstBuilder)
        lookup.rules.append(
            ChainContextualRule(
                prefix, glyphs, suffix, self.find_lookup_builders_(lookups)
            )
        )

    def add_single_subst_chained_(
        self,
        location: FeatureLibLocation,
        prefix: Sequence[Sequence[str]],
        suffix: Sequence[Sequence[str]],
        mapping: Dict[str, str],
    ):
        if not mapping or not all(prefix) or not all(suffix):
            raise FeatureLibError(
                "Empty glyph class in contextual substitution", location
            )
        # https://github.com/fonttools/fonttools/issues/512
        # https://github.com/fonttools/fonttools/issues/2150
        chain = self.get_lookup_(location, ChainContextSubstBuilder)
<<<<<<< HEAD
        assert isinstance(chain, ChainContextSubstBuilder)
        sub = chain.find_chainable_single_subst(set(mapping.keys()))
=======
        sub = chain.find_chainable_single_subst(mapping)
>>>>>>> 43e2108f
        if sub is None:
            sub = self.get_chained_lookup_(location, SingleSubstBuilder)
        sub.mapping.update(mapping)
        chain.rules.append(
            ChainContextualRule(prefix, [list(mapping.keys())], suffix, [sub])
        )

    # GSUB 8
    def add_reverse_chain_single_subst(
        self,
        location: FeatureLibLocation,
        old_prefix: Sequence[Sequence[str]],
        old_suffix: Sequence[Sequence[str]],
        mapping: Dict[str, str],
    ):
        if not mapping:
            raise FeatureLibError("Empty glyph class in substitution", location)
        lookup = self.get_lookup_(location, ReverseChainSingleSubstBuilder)
        assert isinstance(lookup, ReverseChainSingleSubstBuilder)
        lookup.rules.append((old_prefix, old_suffix, mapping))

    # GPOS rules

    # GPOS 1
    def add_single_pos(
        self,
        location: FeatureLibLocation,
        prefix: Sequence[Sequence[str]],
        suffix: Sequence[Sequence[str]],
        pos: Sequence[Tuple[str, ValueRecord]],
        forceChain,
    ) -> None:
        if prefix or suffix or forceChain:
            self.add_single_pos_chained_(location, prefix, suffix, pos)
        else:
            lookup = self.get_lookup_(location, SinglePosBuilder)
            assert isinstance(lookup, SinglePosBuilder)
            for glyphs, value in pos:
                if not glyphs:
                    raise FeatureLibError(
                        "Empty glyph class in positioning rule", location
                    )
                otValueRecord = self.makeOpenTypeValueRecord(
                    location, value, pairPosContext=False
                )
                for glyph in glyphs:
                    try:
                        lookup.add_pos(location, glyph, otValueRecord)
                    except OpenTypeLibError as e:
                        raise FeatureLibError(str(e), e.location) from e

    # GPOS 2
    def add_class_pair_pos(
        self,
        location: FeatureLibLocation,
        glyphclass1: Sequence[str],
        value1: Optional[ValueRecord],
        glyphclass2: Sequence[str],
        value2: Optional[ValueRecord],
    ):
        if not glyphclass1 or not glyphclass2:
            raise FeatureLibError("Empty glyph class in positioning rule", location)
        lookup = self.get_lookup_(location, PairPosBuilder)
        assert isinstance(lookup, PairPosBuilder)
        v1 = self.makeOpenTypeValueRecord(location, value1, pairPosContext=True)
        v2 = self.makeOpenTypeValueRecord(location, value2, pairPosContext=True)
        lookup.addClassPair(location, glyphclass1, v1, glyphclass2, v2)

    def add_specific_pair_pos(
        self,
        location: FeatureLibLocation,
        glyph1: str,
        value1: Optional[ValueRecord],
        glyph2: str,
        value2: Optional[ValueRecord],
    ):
        if not glyph1 or not glyph2:
            raise FeatureLibError("Empty glyph class in positioning rule", location)
        lookup = self.get_lookup_(location, PairPosBuilder)
        assert isinstance(lookup, PairPosBuilder)
        v1 = self.makeOpenTypeValueRecord(location, value1, pairPosContext=True)
        v2 = self.makeOpenTypeValueRecord(location, value2, pairPosContext=True)
        lookup.addGlyphPair(location, glyph1, v1, glyph2, v2)

    # GPOS 3
    def add_cursive_pos(
        self,
        location: FeatureLibLocation,
        glyphclass: Sequence[str],
        entryAnchor: Anchor,
        exitAnchor: Anchor,
    ):
        if not glyphclass:
            raise FeatureLibError("Empty glyph class in positioning rule", location)
        lookup = self.get_lookup_(location, CursivePosBuilder)
        assert isinstance(lookup, CursivePosBuilder)
        lookup.add_attachment(
            location,
            glyphclass,
            self.makeOpenTypeAnchor(location, entryAnchor),
            self.makeOpenTypeAnchor(location, exitAnchor),
        )

    # GPOS 4
    def add_mark_base_pos(
        self,
        location: FeatureLibLocation,
        bases: Sequence[str],
        marks: Sequence[Tuple[Anchor, MarkClass]],
    ):
        builder = self.get_lookup_(location, MarkBasePosBuilder)
        assert isinstance(builder, MarkBasePosBuilder)
        self.add_marks_(location, builder, marks)
        if not bases:
            raise FeatureLibError("Empty glyph class in positioning rule", location)
        for baseAnchor, markClass in marks:
            otBaseAnchor = self.makeOpenTypeAnchor(location, baseAnchor)
            for base in bases:
                builder.bases.setdefault(base, {})[markClass.name] = otBaseAnchor

    # GPOS 5
    def add_mark_lig_pos(
        self,
        location: FeatureLibLocation,
        ligatures: Sequence[str],
        components: Sequence[Sequence[Tuple[Anchor, MarkClass]]],
    ):
        builder = self.get_lookup_(location, MarkLigPosBuilder)
        assert isinstance(builder, MarkLigPosBuilder)
        componentAnchors = []
        if not ligatures:
            raise FeatureLibError("Empty glyph class in positioning rule", location)
        for marks in components:
            anchors = {}
            self.add_marks_(location, builder, marks)
            for ligAnchor, markClass in marks:
                anchors[markClass.name] = self.makeOpenTypeAnchor(location, ligAnchor)
            componentAnchors.append(anchors)
        for glyph in ligatures:
            builder.ligatures[glyph] = componentAnchors

    # GPOS 6
    def add_mark_mark_pos(
        self,
        location: FeatureLibLocation,
        baseMarks: Sequence[str],
        marks: Sequence[Tuple[Anchor, MarkClass]],
    ):
        builder = self.get_lookup_(location, MarkMarkPosBuilder)
        assert isinstance(builder, MarkMarkPosBuilder)
        self.add_marks_(location, builder, marks)
        if not baseMarks:
            raise FeatureLibError("Empty glyph class in positioning rule", location)
        for baseAnchor, markClass in marks:
            otBaseAnchor = self.makeOpenTypeAnchor(location, baseAnchor)
            for baseMark in baseMarks:
                builder.baseMarks.setdefault(baseMark, {})[
                    markClass.name
                ] = otBaseAnchor

    # GPOS 7/8
    def add_chain_context_pos(
        self,
        location: FeatureLibLocation,
        prefix: Sequence[Sequence[str]],
        glyphs: Sequence[Sequence[str]],
        suffix: Sequence[Sequence[str]],
        lookups: ContextualLookupList,
    ):
        if not all(glyphs) or not all(prefix) or not all(suffix):
            raise FeatureLibError(
                "Empty glyph class in contextual positioning rule", location
            )
        lookup = self.get_lookup_(location, ChainContextPosBuilder)
        assert isinstance(lookup, ChainContextPosBuilder)
        lookup.rules.append(
            ChainContextualRule(
                prefix, glyphs, suffix, self.find_lookup_builders_(lookups)
            )
        )

    def add_single_pos_chained_(
        self,
        location: FeatureLibLocation,
        prefix: Sequence[Sequence[str]],
        suffix: Sequence[Sequence[str]],
        pos: Sequence[Tuple[str, ValueRecord]],
    ):
        if not pos or not all(prefix) or not all(suffix):
            raise FeatureLibError(
                "Empty glyph class in contextual positioning rule", location
            )
        # https://github.com/fonttools/fonttools/issues/514
        chain = self.get_lookup_(location, ChainContextPosBuilder)
        assert isinstance(chain, ChainContextPosBuilder)
        targets = []
        for _, _, _, lookups in chain.rules:
            targets.extend(lookups)
        subs = []
        for glyphs, value in pos:
            if value is None:
                subs.append(None)
                continue
            otValue = self.makeOpenTypeValueRecord(
                location, value, pairPosContext=False
            )
            sub = chain.find_chainable_single_pos(targets, glyphs, otValue)
            if sub is None:
                sub = self.get_chained_lookup_(location, SinglePosBuilder)
                targets.append(sub)
            for glyph in glyphs:
                sub.add_pos(location, glyph, otValue)
            subs.append(sub)
        assert len(pos) == len(subs), (pos, subs)
        chain.rules.append(
            ChainContextualRule(prefix, [g for g, v in pos], suffix, subs)
        )

    def add_marks_(
        self,
        location: FeatureLibLocation,
        lookupBuilder: otl.LookupBuilder,
        marks: Sequence[Tuple[Anchor, MarkClass]],
    ):
        """Helper for add_mark_{base,liga,mark}_pos."""
        assert isinstance(
            lookupBuilder, (MarkBasePosBuilder, MarkLigPosBuilder, MarkMarkPosBuilder)
        )
        for _, markClass in marks:
            for markClassDef in markClass.definitions:
                for mark in markClassDef.glyphs.glyphSet():
                    if mark not in lookupBuilder.marks:
                        otMarkAnchor = self.makeOpenTypeAnchor(
                            location, markClassDef.anchor
                        )
                        lookupBuilder.marks[mark] = (markClass.name, otMarkAnchor)
                    else:
                        existingMarkClass = lookupBuilder.marks[mark][0]
                        if markClass.name != existingMarkClass:
                            raise FeatureLibError(
                                "Glyph %s cannot be in both @%s and @%s"
                                % (mark, existingMarkClass, markClass.name),
                                location,
                            )

    def add_subtable_break(self, location):
        self.cur_lookup_.add_subtable_break(location)

    def setGlyphClass_(self, location: FeatureLibLocation, glyph: str, glyphClass: int):
        oldClass, oldLocation = self.glyphClassDefs_.get(glyph, (None, None))
        if oldClass and oldClass != glyphClass:
            raise FeatureLibError(
                "Glyph %s was assigned to a different class at %s"
                % (glyph, oldLocation),
                location,
            )
        self.glyphClassDefs_[glyph] = (glyphClass, location)

    def add_glyphClassDef(
        self,
        location: FeatureLibLocation,
        baseGlyphs: Sequence[str],
        ligatureGlyphs: Sequence[str],
        markGlyphs: Sequence[str],
        componentGlyphs: Sequence[str],
    ):
        for glyph in baseGlyphs:
            self.setGlyphClass_(location, glyph, 1)
        for glyph in ligatureGlyphs:
            self.setGlyphClass_(location, glyph, 2)
        for glyph in markGlyphs:
            self.setGlyphClass_(location, glyph, 3)
        for glyph in componentGlyphs:
            self.setGlyphClass_(location, glyph, 4)

    def add_ligatureCaretByIndex_(
        self, location: FeatureLibLocation, glyphs: Sequence[str], carets: Set[int]
    ):
        for glyph in glyphs:
            if glyph not in self.ligCaretPoints_:
                self.ligCaretPoints_[glyph] = carets

    def add_ligatureCaretByPos_(
        self, location: FeatureLibLocation, glyphs: Sequence[str], carets: Set[int]
    ):
        for glyph in glyphs:
            if glyph not in self.ligCaretCoords_:
                self.ligCaretCoords_[glyph] = carets

    def add_name_record(self, location, nameID, platformID, platEncID, langID, string):
        self.names_.append([nameID, platformID, platEncID, langID, string])

    def add_os2_field(self, key, value) -> None:
        self.os2_[key] = value

    def add_hhea_field(self, key, value):
        self.hhea_[key] = value

    def add_vhea_field(self, key, value):
        self.vhea_[key] = value

<<<<<<< HEAD
    def add_conditionset(
        self,
        location: FeatureLibLocation,
        key: str,
        value: Dict[str, Tuple[float, float]],
    ):
        if not "fvar" in self.font:
=======
    def add_conditionset(self, location, key, value):
        if "fvar" not in self.font:
>>>>>>> 43e2108f
            raise FeatureLibError(
                "Cannot add feature variations to a font without an 'fvar' table",
                location,
            )

        # Normalize
        axisMap = {
            axis.axisTag: (axis.minValue, axis.defaultValue, axis.maxValue)
            for axis in self.axes
        }

        value = {
            tag: (
                normalizeValue(bottom, axisMap[tag]),
                normalizeValue(top, axisMap[tag]),
            )
            for tag, (bottom, top) in value.items()
        }

        # NOTE: This might result in rounding errors (off-by-ones) compared to
        # rules in Designspace files, since we're working with what's in the
        # `avar` table rather than the original values.
        if "avar" in self.font:
            mapping = self.font["avar"].segments
            value = {
                axis: tuple(
                    piecewiseLinearMap(v, mapping[axis]) if axis in mapping else v
                    for v in condition_range
                )
                for axis, condition_range in value.items()
            }

        self.conditionsets_[key] = value

    def makeOpenTypeAnchor(self, location: FeatureLibLocation, anchor: Anchor):
        """ast.Anchor --> otTables.Anchor"""
        if anchor is None or anchor.isNull():
            return None
        variable = False
        deviceX, deviceY = None, None
        if anchor.xDeviceTable is not None:
            deviceX = otl.buildDevice(dict(anchor.xDeviceTable))
        if anchor.yDeviceTable is not None:
            deviceY = otl.buildDevice(dict(anchor.yDeviceTable))
        avar = self.font.get("avar")
        for dim in ("x", "y"):
            varscalar = getattr(anchor, dim)
            if not isinstance(varscalar, VariableScalar):
                continue
            if getattr(anchor, dim + "DeviceTable") is not None:
                raise FeatureLibError(
                    "Can't define a device coordinate and variable scalar", location
                )
            if not self.varstorebuilder:
                raise FeatureLibError(
                    "Can't define a variable scalar in a non-variable font", location
                )
<<<<<<< HEAD
            varscalar = getattr(anchor, dim)
=======
>>>>>>> 43e2108f
            varscalar.axes = self.axes
            default, index = varscalar.add_to_variation_store(
                self.varstorebuilder, self.model_cache, avar
            )
            setattr(anchor, dim, default)
            if index is not None and index != 0xFFFFFFFF:
                if dim == "x":
                    deviceX = buildVarDevTable(index)
                else:
                    deviceY = buildVarDevTable(index)
                variable = True

        otlanchor = otl.buildAnchor(
            anchor.x, anchor.y, anchor.contourpoint, deviceX, deviceY
        )
        if variable:
            otlanchor.Format = 3
        return otlanchor

    _VALUEREC_ATTRS = {
        name[0].lower() + name[1:]: (name, isDevice)
        for _, name, isDevice, _ in otBase.valueRecordFormat
        if not name.startswith("Reserved")
    }

<<<<<<< HEAD
    def makeOpenTypeValueRecord(
        self,
        location: FeatureLibLocation,
        v: Optional[ValueRecord],
        pairPosContext: bool,
    ) -> Optional[otBase.ValueRecord]:
=======
    def makeOpenTypeValueRecord(self, location, v, pairPosContext):
>>>>>>> 43e2108f
        """ast.ValueRecord --> otBase.ValueRecord"""
        if not v:
            return None

        avar = self.font.get("avar")
        vr = {}
        for astName, (otName, isDevice) in self._VALUEREC_ATTRS.items():
            val = getattr(v, astName, None)
            if not val:
                continue
            if isDevice:
                vr[otName] = otl.buildDevice(dict(val))
            elif isinstance(val, VariableScalar):
                otDeviceName = otName[0:4] + "Device"
                feaDeviceName = otDeviceName[0].lower() + otDeviceName[1:]
                if getattr(v, feaDeviceName):
                    raise FeatureLibError(
                        "Can't define a device coordinate and variable scalar", location
                    )
                if not self.varstorebuilder:
                    raise FeatureLibError(
                        "Can't define a variable scalar in a non-variable font",
                        location,
                    )
                val.axes = self.axes
                default, index = val.add_to_variation_store(
                    self.varstorebuilder, self.model_cache, avar
                )
                vr[otName] = default
                if index is not None and index != 0xFFFFFFFF:
                    vr[otDeviceName] = buildVarDevTable(index)
            else:
                vr[otName] = val

        if pairPosContext and not vr:
            vr = {"YAdvance": 0} if v.vertical else {"XAdvance": 0}
        valRec = otl.buildValue(vr)
        return valRec<|MERGE_RESOLUTION|>--- conflicted
+++ resolved
@@ -43,12 +43,8 @@
 from fontTools.varLib.varStore import OnlineVarStoreBuilder
 from fontTools.varLib.builder import buildVarDevTable
 from fontTools.varLib.featureVars import addFeatureVariationsRaw
-<<<<<<< HEAD
-from fontTools.varLib.models import normalizeValue
+from fontTools.varLib.models import normalizeValue, piecewiseLinearMap
 from fontTools.ttLib.tables import otBase, otTables
-=======
-from fontTools.varLib.models import normalizeValue, piecewiseLinearMap
->>>>>>> 43e2108f
 from collections import defaultdict
 from typing import Sequence, Dict, Optional, Tuple, Set, List, Any, FrozenSet, Union
 import itertools
@@ -221,15 +217,11 @@
         # for table 'STAT'
         self.stat_: Dict[str, Any] = {}
         # for conditionsets
-<<<<<<< HEAD
         self.conditionsets_: Dict[str, Dict[str, Tuple[float, float]]] = {}
-=======
-        self.conditionsets_ = {}
         # We will often use exactly the same locations (i.e. the font's masters)
         # for a large number of variable scalars. Instead of creating a model
         # for each, let's share the models.
         self.model_cache = {}
->>>>>>> 43e2108f
 
     def build(self, tables=None, debug=False) -> None:
         if self.parseTree is None:
@@ -832,7 +824,9 @@
                 gdef.remap_device_varidxes(varidx_map)
                 if "GPOS" in self.font:
                     self.font["GPOS"].table.remap_device_varidxes(varidx_map)
-<<<<<<< HEAD
+
+            self.model_cache.clear()
+
         if (
             any(
                 (
@@ -842,16 +836,6 @@
                     gdef.MarkAttachClassDef,
                     gdef.MarkGlyphSetsDef,
                 )
-=======
-            self.model_cache.clear()
-        if any(
-            (
-                gdef.GlyphClassDef,
-                gdef.AttachList,
-                gdef.LigCaretList,
-                gdef.MarkAttachClassDef,
-                gdef.MarkGlyphSetsDef,
->>>>>>> 43e2108f
             )
             or hasattr(gdef, "VarStore")
         ):
@@ -1492,12 +1476,8 @@
         # https://github.com/fonttools/fonttools/issues/512
         # https://github.com/fonttools/fonttools/issues/2150
         chain = self.get_lookup_(location, ChainContextSubstBuilder)
-<<<<<<< HEAD
         assert isinstance(chain, ChainContextSubstBuilder)
-        sub = chain.find_chainable_single_subst(set(mapping.keys()))
-=======
         sub = chain.find_chainable_single_subst(mapping)
->>>>>>> 43e2108f
         if sub is None:
             sub = self.get_chained_lookup_(location, SingleSubstBuilder)
         sub.mapping.update(mapping)
@@ -1799,7 +1779,6 @@
     def add_vhea_field(self, key, value):
         self.vhea_[key] = value
 
-<<<<<<< HEAD
     def add_conditionset(
         self,
         location: FeatureLibLocation,
@@ -1807,10 +1786,6 @@
         value: Dict[str, Tuple[float, float]],
     ):
         if not "fvar" in self.font:
-=======
-    def add_conditionset(self, location, key, value):
-        if "fvar" not in self.font:
->>>>>>> 43e2108f
             raise FeatureLibError(
                 "Cannot add feature variations to a font without an 'fvar' table",
                 location,
@@ -1868,10 +1843,7 @@
                 raise FeatureLibError(
                     "Can't define a variable scalar in a non-variable font", location
                 )
-<<<<<<< HEAD
             varscalar = getattr(anchor, dim)
-=======
->>>>>>> 43e2108f
             varscalar.axes = self.axes
             default, index = varscalar.add_to_variation_store(
                 self.varstorebuilder, self.model_cache, avar
@@ -1897,16 +1869,12 @@
         if not name.startswith("Reserved")
     }
 
-<<<<<<< HEAD
     def makeOpenTypeValueRecord(
         self,
         location: FeatureLibLocation,
         v: Optional[ValueRecord],
         pairPosContext: bool,
     ) -> Optional[otBase.ValueRecord]:
-=======
-    def makeOpenTypeValueRecord(self, location, v, pairPosContext):
->>>>>>> 43e2108f
         """ast.ValueRecord --> otBase.ValueRecord"""
         if not v:
             return None
