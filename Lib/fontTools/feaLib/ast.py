from __future__ import print_function, division, absolute_import
from __future__ import unicode_literals
from fontTools.feaLib.error import FeatureLibError
from collections import OrderedDict
import itertools

SHIFT = " " * 4

def deviceToString(device):
    if device is None:
        return "<device NULL>"
    else:
        return "<device %s>" % ", ".join(["%d %d" % t for t in device])

fea_keywords = set([
    "anchor", "anchordef", "anon", "anonymous",
    "by",
    "contour", "cursive",
    "device",
    "enum", "enumerate", "excludedflt", "exclude_dflt",
    "feature", "from",
    "ignore", "ignorebaseglyphs", "ignoreligatures", "ignoremarks", "include", "includedflt", "include_dflt",
    "language", "languagesystem", "lookup", "lookupflag",
    "mark", "markattachmenttype", "markclass",
    "nameid", "null",
    "parameters", "pos", "position",
    "required", "righttoleft", "reversesub", "rsub",
    "script", "sub", "substitute", "subtable",
    "table",
    "usemarkfilteringset", "useextension", "valuerecorddef"]
)

def asFea(g) :
    if hasattr(g, 'asFea') :
        return g.asFea()
<<<<<<< HEAD
    elif isinstance(g, tuple) and len(g) == 2 :
        return asFea(g[0]) + "-" + asFea(g[1])   # a range
=======
>>>>>>> 0d14cfbc
    elif g.lower() in fea_keywords :
        return "\\" + g
    else :
        return g

class Statement(object):
    def __init__(self, location):
        self.location = location

    def build(self, builder):
        pass

    def asFea(self, indent=""):
        pass


class Expression(object):
    def __init__(self, location):
        self.location = location

    def build(self, builder):
        pass

    def asFea(self, indent=""):
        pass


class GlyphName(Expression):
    """A single glyph name, such as cedilla."""
    def __init__(self, location, glyph):
        Expression.__init__(self, location)
        self.glyph = glyph

    def glyphSet(self):
        return (self.glyph,)

    def asFea(self, indent=""):
        return str(self.glyph)


class GlyphClass(Expression):
    """A glyph class, such as [acute cedilla grave]."""
    def __init__(self, location, glyphs = None):
        Expression.__init__(self, location)
        self.glyphs = glyphs if glyphs is not None else []
        self.original = []
        self.curr = 0

    def glyphSet(self):
        return tuple(self.glyphs)

    def asFea(self, indent=""):
<<<<<<< HEAD
        if len(self.original) :
            if self.curr < len(self.glyphs) :
                self.original.extend(self.glyphs[self.curr:])
                self.curr = len(self.glyphs)
            return "[" + " ".join(map(asFea, self.original)) + "]"
        else :
            return "[" + " ".join(map(asFea, self.glyphs)) + "]"

    def extend(self, glyphs) :
        self.glyphs.extend(glyphs)

    def append(self, glyph) :
        self.glyphs.append(glyph)

    def add_range(self, start, end, glyphs):
        if self.curr < len(self.glyphs):
            self.original.extend(self.glyphs[self.curr:])
        self.original.append((start, end))
        self.glyphs.extend(glyphs)
        self.curr = len(self.glyphs)

    def add_cid_range(self, start, end, glyphs):
        if self.curr < len(self.glyphs):
            self.original.extend(self.glyphs[self.curr:])
        self.original.append(("cid{:05d}".format(start), "cid{:05d}".format(end)))
        self.glyphs.extend(glyphs)
        self.curr = len(self.glyphs)

    def add_class(self, gc):
        if self.curr < len(self.glyphs):
            self.original.extend(self.glyphs[self.curr:])
        self.original.append(gc)
        self.glyphs.extend(gc.glyphSet())
        self.curr = len(self.glyphs)
=======
        return "[" + " ".join(map(asFea, self.glyphs)) + "]"
>>>>>>> 0d14cfbc


class GlyphClassName(Expression):
    """A glyph class name, such as @FRENCH_MARKS."""
    def __init__(self, location, glyphclass):
        Expression.__init__(self, location)
        assert isinstance(glyphclass, GlyphClassDefinition)
        self.glyphclass = glyphclass

    def glyphSet(self):
        return tuple(self.glyphclass.glyphSet())

    def asFea(self, indent=""):
        return "@" + self.glyphclass.name

    def asFea(self, indent=""):
        return "@" + self.glyphclass.name


class MarkClassName(Expression):
    """A mark class name, such as @FRENCH_MARKS defined with markClass."""
    def __init__(self, location, markClass):
        Expression.__init__(self, location)
        assert isinstance(markClass, MarkClass)
        self.markClass = markClass

    def glyphSet(self):
        return self.markClass.glyphSet()

    def asFea(self, indent=""):
        return "@" + self.markClass.name


class AnonymousBlock(Statement):
    def __init__(self, tag, content, location):
        Statement.__init__(self, location)
        self.tag, self.content = tag, content

    def asFea(self, indent=""):
        res = "anon {} {{\n".format(self.tag)
        res += self.content
        res += "}} {};\n\n".format(self.tag)
        return res


class Block(Statement):
    def __init__(self, location):
        Statement.__init__(self, location)
        self.statements = []

    def build(self, builder):
        for s in self.statements:
            s.build(builder)

    def asFea(self, indent="") :
        indent += SHIFT
        return indent + ("\n" + indent).join([s.asFea(indent=indent) for s in self.statements]) + "\n"; 


class FeatureFile(Block):
    def __init__(self):
        Block.__init__(self, location=None)
        self.markClasses = {}  # name --> ast.MarkClass

    def asFea(self, indent=""):
        return "\n".join([s.asFea(indent=indent) for s in self.statements])


class FeatureBlock(Block):
    def __init__(self, location, name, use_extension):
        Block.__init__(self, location)
        self.name, self.use_extension = name, use_extension

    def build(self, builder):
        # TODO(sascha): Handle use_extension.
        builder.start_feature(self.location, self.name)
        # language exclude_dflt statements modify builder.features_
        # limit them to this block with temporary builder.features_
        features = builder.features_
        builder.features_ = {}
        Block.build(self, builder)
        for key, value in builder.features_.items():
            features.setdefault(key, []).extend(value)
        builder.features_ = features
        builder.end_feature()

    def asFea(self, indent="") :
        res = indent + "feature {} {{\n".format(self.name.strip())
        indent += SHIFT
        if len(self.statements) and isinstance(self.statements[0], FeatureNameStatement) :
            res += indent + "featureNames {\n";
            res += indent + SHIFT
            res += ("\n" + indent + SHIFT).join([s.asFea(indent=indent + SHIFT * 2)
                                for s in self.statements if isinstance(s, FeatureNameStatement)])
            res += "\n"
            res += indent + "};\n" + indent
            res += ("\n" + indent).join([s.asFea(indent=indent)
                                for s in self.statements if not isinstance(s, FeatureNameStatement)])
            res += "\n"
        else :
            res += indent
            res += ("\n" + indent).join([s.asFea(indent=indent) for s in self.statements])
            res += "\n"
        res += "{}}} {};\n".format(indent[:-len(SHIFT)], self.name.strip())
        return res


class LookupBlock(Block):
    def __init__(self, location, name, use_extension):
        Block.__init__(self, location)
        self.name, self.use_extension = name, use_extension

    def build(self, builder):
        # TODO(sascha): Handle use_extension.
        builder.start_lookup_block(self.location, self.name)
        Block.build(self, builder)
        builder.end_lookup_block()

    def asFea(self, indent="") :
        res = "lookup {} {{\n".format(self.name)
        res += Block.asFea(self, indent = indent);
        res += "{}}} {};\n".format(indent, self.name)
        return res


class TableBlock(Block):
    def __init__(self, location, name):
        Block.__init__(self, location)
        self.name = name

    def asFea(self, indent=""):
        res = "table {} {{\n".format(self.name.strip())
        res += super(TableBlock, self).asFea(indent=indent)
        res += "}} {};\n".format(self.name.strip())
        return res


class GlyphClassDefinition(Statement):
    """Example: @UPPERCASE = [A-Z];"""
    def __init__(self, location, name, glyphs):
        Statement.__init__(self, location)
        self.name = name
        self.glyphs = glyphs

    def glyphSet(self):
        return tuple(self.glyphs.glyphSet())

    def asFea(self, indent=""):
        return "@" + self.name + " = " + self.glyphs.asFea() + ";"

    def asFea(self, indent=""):
        return "@" + self.name + " = [" + " ".join(map(asFea, self.glyphs)) + "];"


class GlyphClassDefStatement(Statement):
    """Example: GlyphClassDef @UPPERCASE, [B], [C], [D];"""
    def __init__(self, location, baseGlyphs, markGlyphs,
                 ligatureGlyphs, componentGlyphs):
        Statement.__init__(self, location)
        self.baseGlyphs, self.markGlyphs = (baseGlyphs, markGlyphs)
        self.ligatureGlyphs = ligatureGlyphs
        self.componentGlyphs = componentGlyphs

    def build(self, builder):
        base = self.baseGlyphs.glyphSet() if self.baseGlyphs else tuple()
        liga = self.ligatureGlyphs.glyphSet() \
            if self.ligatureGlyphs else tuple()
        mark = self.markGlyphs.glyphSet() if self.markGlyphs else tuple()
        comp = (self.componentGlyphs.glyphSet()
                if self.componentGlyphs else tuple())
        builder.add_glyphClassDef(self.location, base, liga, mark, comp)

    def asFea(self, indent=""):
        return "GlyphClassDef {}, {}, {}, {};".format(self.baseGlyphs.asFea(),
                    self.ligatureGlyphs.asFea(), self.markGlyphs.asFea(),
                    self.componentGlyphs.asFea())


# While glyph classes can be defined only once, the feature file format
# allows expanding mark classes with multiple definitions, each using
# different glyphs and anchors. The following are two MarkClassDefinitions
# for the same MarkClass:
#     markClass [acute grave] <anchor 350 800> @FRENCH_ACCENTS;
#     markClass [cedilla] <anchor 350 -200> @FRENCH_ACCENTS;
class MarkClass(object):
    def __init__(self, name):
        self.name = name
        self.definitions = []
        self.glyphs = OrderedDict()  # glyph --> ast.MarkClassDefinitions

    def addDefinition(self, definition):
        assert isinstance(definition, MarkClassDefinition)
        self.definitions.append(definition)
        for glyph in definition.glyphSet():
            if glyph in self.definitions:
                otherLoc = self.definitions[glyph].location
                raise FeatureLibError(
                    "Glyph %s already defined at %s:%d:%d" % (
                        glyph, otherLoc[0], otherLoc[1], otherLoc[2]),
                    definition.location)
            self.glyphs[glyph] = definition

    def glyphSet(self):
        return tuple(self.glyphs.keys())

    def asFea(self, indent="") :
        res = ""
        for d in self.definitions :
            res += "{}markClass {} @{};\n".format(indent, d.asFea(), self.name);
        return res;


class MarkClassDefinition(Statement):
    def __init__(self, location, markClass, anchor, glyphs):
        Statement.__init__(self, location)
        assert isinstance(markClass, MarkClass)
        assert isinstance(anchor, Anchor) and isinstance(glyphs, Expression)
        self.markClass, self.anchor, self.glyphs = markClass, anchor, glyphs

    def glyphSet(self):
        return self.glyphs.glyphSet()

    def asFea(self, indent=""):
        return "markClass {} {} @{};".format(self.glyphs.asFea(), self.anchor.asFea(), self.markClass.name);


class AlternateSubstStatement(Statement):
    def __init__(self, location, prefix, glyph, suffix, replacement):
        Statement.__init__(self, location)
        self.prefix, self.glyph, self.suffix = (prefix, glyph, suffix)
        self.replacement = replacement

    def build(self, builder):
        glyph = self.glyph.glyphSet()
        assert len(glyph) == 1, glyph
        glyph = list(glyph)[0]
        prefix = [p.glyphSet() for p in self.prefix]
        suffix = [s.glyphSet() for s in self.suffix]
        replacement = self.replacement.glyphSet()
        builder.add_alternate_subst(self.location, prefix, glyph, suffix,
                                    replacement)

    def asFea(self, indent=""):
        res = "sub "
        if len(self.prefix) or len(self.suffix) :
            if len(self.prefix) :
                res += " ".join(map(asFea, self.prefix)) + " "
<<<<<<< HEAD
            res += asFea(self.glyph) + "'"    # even though we really only use 1
            if len(self.suffix) :
                res += " " + " ".join(map(asFea, self.suffix))
=======
            res += " " + asFea(self.glyph) + "'"    # even though we really only use 1
            if len(self.suffix) :
                res += " ".join(map(asFea, self.suffix))
>>>>>>> 0d14cfbc
        else :
            res += asFea(self.glyph)
        res += " from "
        res += asFea(self.replacement)
        res += ";"
        return res

class Anchor(Expression):
    def __init__(self, location, name, x, y, contourpoint,
                 xDeviceTable, yDeviceTable):
        Expression.__init__(self, location)
        self.name = name
        self.x, self.y, self.contourpoint = x, y, contourpoint
        self.xDeviceTable, self.yDeviceTable = xDeviceTable, yDeviceTable

    def asFea(self, indent=""):
        if self.name is not None :
            return "<anchor {}>".format(self.name)
        res = "<anchor {} {}".format(self.x, self.y)
        if self.contourpoint :
            res += " contourpoint {}".format(self.contourpoint)
        if self.xDeviceTable or self.yDeviceTable :
            res += " "
            res += deviceToString(self.xDeviceTable)
            res += " "
            res += deviceToString(self.yDeviceTable)
        res += ">"
        return res

class AnchorDefinition(Statement):
    def __init__(self, location, name, x, y, contourpoint):
        Statement.__init__(self, location)
        self.name, self.x, self.y, self.contourpoint = name, x, y, contourpoint

    def asFea(self, indent=""):
        res = "anchorDef {} {}".format(self.x, self.y)
        if self.contourpoint :
            res += " contourpoint {}".format(self.contourpoint)
        res += " {};".format(self.name)
        return res


class AttachStatement(Statement):
    def __init__(self, location, glyphs, contourPoints):
        Statement.__init__(self, location)
        self.glyphs, self.contourPoints = (glyphs, contourPoints)

    def build(self, builder):
        glyphs = self.glyphs.glyphSet()
        builder.add_attach_points(self.location, glyphs, self.contourPoints)

    def asFea(self, indent=""):
        return "Attach {} {};".format(self.glyphs.asFea(), " ".join([str(c) for c in self.contourPoints]));


class ChainContextPosStatement(Statement):
    def __init__(self, location, prefix, glyphs, suffix, lookups):
        Statement.__init__(self, location)
        self.prefix, self.glyphs, self.suffix = prefix, glyphs, suffix
        self.lookups = lookups

    def build(self, builder):
        prefix = [p.glyphSet() for p in self.prefix]
        glyphs = [g.glyphSet() for g in self.glyphs]
        suffix = [s.glyphSet() for s in self.suffix]
        builder.add_chain_context_pos(
            self.location, prefix, glyphs, suffix, self.lookups)

    def asFea(self, indent=""):
        res = "pos "
        if len(self.prefix) or len(self.suffix) or any([x is not None for x in self.lookups]) :
            if len(self.prefix) :
                res += " ".join([g.asFea() for g in self.prefix]) + " "
            for i, g in enumerate(self.glyphs) :
                res += g.asFea() + "'"
                if self.lookups[i] is not None :
                    res += " lookup " + self.lookups[i].name
                if i < len(self.glyphs) - 1 :
                    res += " "
            if len(self.suffix) :
                res += " " + " ".join(map(asFea, self.suffix))
        else :
            res += " ".join(map(asFea, self.glyph))
        res += ";"
        return res


class ChainContextSubstStatement(Statement):
    def __init__(self, location, prefix, glyphs, suffix, lookups):
        Statement.__init__(self, location)
        self.prefix, self.glyphs, self.suffix = prefix, glyphs, suffix
        self.lookups = lookups

    def build(self, builder):
        prefix = [p.glyphSet() for p in self.prefix]
        glyphs = [g.glyphSet() for g in self.glyphs]
        suffix = [s.glyphSet() for s in self.suffix]
        builder.add_chain_context_subst(
            self.location, prefix, glyphs, suffix, self.lookups)

    def asFea(self, indent=""):
        res = "sub "
        if len(self.prefix) or len(self.suffix) or any([x is not None for x in self.lookups]) :
            if len(self.prefix) :
                res += " ".join([g.asFea() for g in self.prefix]) + " "
            for i, g in enumerate(self.glyphs) :
                res += g.asFea() + "'"
                if self.lookups[i] is not None :
                    res += " lookup " + self.lookups[i].name
                if i < len(self.glyphs) - 1 :
                    res += " "
            if len(self.suffix) :
                res += " " + " ".join(map(asFea, self.suffix))
        else :
            res += " ".join(map(asFea, self.glyph))
        res += ";"
        return res


class CursivePosStatement(Statement):
    def __init__(self, location, glyphclass, entryAnchor, exitAnchor):
        Statement.__init__(self, location)
        self.glyphclass = glyphclass
        self.entryAnchor, self.exitAnchor = entryAnchor, exitAnchor

    def build(self, builder):
        builder.add_cursive_pos(
            self.location, self.glyphclass.glyphSet(), self.entryAnchor, self.exitAnchor)

    def asFea(self, indent=""):
        entry = self.entryAnchor.asFea() if self.entryAnchor else "<anchor NULL>"
        exit = self.exitAnchor.asFea() if self.exitAnchor else "<anchor NULL>"
        return "pos cursive {} {} {};".format(self.glyphclass.asFea(), entry, exit)


class FeatureReferenceStatement(Statement):
    """Example: feature salt;"""
    def __init__(self, location, featureName):
        Statement.__init__(self, location)
        self.location, self.featureName = (location, featureName)

    def build(self, builder):
        builder.add_feature_reference(self.location, self.featureName)

    def asFea(self, indent="") :
        return "feature {};".format(self.featureName)


class IgnorePosStatement(Statement):
    def __init__(self, location, chainContexts):
        Statement.__init__(self, location)
        self.chainContexts = chainContexts

    def build(self, builder):
        for prefix, glyphs, suffix in self.chainContexts:
            prefix = [p.glyphSet() for p in prefix]
            glyphs = [g.glyphSet() for g in glyphs]
            suffix = [s.glyphSet() for s in suffix]
            builder.add_chain_context_pos(
                self.location, prefix, glyphs, suffix, [])

    def asFea(self, indent=""):
        contexts = []
        for prefix, glyphs, suffix in self.chainContexts :
            res = ""
            if len(prefix) or len(suffix) :
                if len(prefix) :
                    res += " ".join(map(asFea, prefix)) + " "
                res += " ".join([g.asFea() + "'" for g in glyphs])
                if len(suffix) :
                    res += " " + " ".join(map(asFea, suffix))
            else :
                res += " ".join(map(asFea, glyphs))
            contexts.append(res)
        return "ignore pos " + ", ".join(contexts) + ";"


class IgnoreSubstStatement(Statement):
    def __init__(self, location, chainContexts):
        Statement.__init__(self, location)
        self.chainContexts = chainContexts

    def build(self, builder):
        for prefix, glyphs, suffix in self.chainContexts:
            prefix = [p.glyphSet() for p in prefix]
            glyphs = [g.glyphSet() for g in glyphs]
            suffix = [s.glyphSet() for s in suffix]
            builder.add_chain_context_subst(
                self.location, prefix, glyphs, suffix, [])

    def asFea(self, indent=""):
        contexts = []
        for prefix, glyphs, suffix in self.chainContexts :
            res = ""
            if len(prefix) or len(suffix) :
                if len(prefix) :
                    res += " ".join(map(asFea, prefix)) + " "
                res += " ".join([g.asFea() + "'" for g in glyphs])
                if len(suffix) :
                    res += " " + " ".join(map(asFea, suffix))
            else :
                res += " ".join(map(asFea, glyphs))
            contexts.append(res)
        return "ignore sub " + ", ".join(contexts) + ";"


class LanguageStatement(Statement):
    def __init__(self, location, language, include_default, required):
        Statement.__init__(self, location)
        assert(len(language) == 4)
        self.language = language
        self.include_default = include_default
        self.required = required

    def build(self, builder):
        builder.set_language(location=self.location, language=self.language,
                             include_default=self.include_default,
                             required=self.required)

    def asFea(self, indent=""):
        res = "language {}".format(self.language.strip())
        if not self.include_default : res += " exclude_dflt"
        if self.required : res += " required"
        res += ";"
        return res


class LanguageSystemStatement(Statement):
    def __init__(self, location, script, language):
        Statement.__init__(self, location)
        self.script, self.language = (script, language)

    def build(self, builder):
        builder.add_language_system(self.location, self.script, self.language)

    def asFea(self, indent=""):
        return "languagesystem {} {};".format(self.script, self.language.strip());


class FontRevisionStatement(Statement):
    def __init__(self, location, revision):
        Statement.__init__(self, location)
        self.revision = revision

    def build(self, builder):
        builder.set_font_revision(self.location, self.revision)

    def asFea(self, indent=""):
        return "FontRevision {:.3f};".format(self.revision)

class LigatureCaretByIndexStatement(Statement):
    def __init__(self, location, glyphs, carets):
        Statement.__init__(self, location)
        self.glyphs, self.carets = (glyphs, carets)

    def build(self, builder):
        glyphs = self.glyphs.glyphSet()
        builder.add_ligatureCaretByIndex_(self.location, glyphs, set(self.carets))

    def asFea(self, indent=""):
        return "LigatureCaretByIndex {} {};".format(self.glyphs.asFea(), " ".join([str(x) for x in self.carets]))


class LigatureCaretByPosStatement(Statement):
    def __init__(self, location, glyphs, carets):
        Statement.__init__(self, location)
        self.glyphs, self.carets = (glyphs, carets)

    def build(self, builder):
        glyphs = self.glyphs.glyphSet()
        builder.add_ligatureCaretByPos_(self.location, glyphs, set(self.carets))

    def asFea(self, indent=""):
        return "LigatureCaretByPos {} {};".format(self.glyphs.asFea(), " ".join([str(x) for x in self.carets]))


class LigatureSubstStatement(Statement):
    def __init__(self, location, prefix, glyphs, suffix, replacement,
                 forceChain):
        Statement.__init__(self, location)
        self.prefix, self.glyphs, self.suffix = (prefix, glyphs, suffix)
        self.replacement, self.forceChain = replacement, forceChain

    def build(self, builder):
        prefix = [p.glyphSet() for p in self.prefix]
        glyphs = [g.glyphSet() for g in self.glyphs]
        suffix = [s.glyphSet() for s in self.suffix]
        builder.add_ligature_subst(
            self.location, prefix, glyphs, suffix, self.replacement,
            self.forceChain)

    def asFea(self, indent=""):
        res = "sub "
        if len(self.prefix) or len(self.suffix) or self.forceChain :
            if len(self.prefix) :
                res += " ".join([g.asFea() for g in self.prefix]) + " "
            res += " ".join([g.asFea() + "'" for g in self.glyphs])
            if len(self.suffix) :
                res += " " + " ".join([g.asFea() for g in self.suffix])
        else :
            res += " ".join([g.asFea() for g in self.glyphs])
        res += " by "
        res += asFea(self.replacement)
        res += ";"
        return res


class LookupFlagStatement(Statement):
    def __init__(self, location, value, markAttachment, markFilteringSet):
        Statement.__init__(self, location)
        self.value = value
        self.markAttachment = markAttachment
        self.markFilteringSet = markFilteringSet

    def build(self, builder):
        markAttach = None
        if self.markAttachment is not None:
            markAttach = self.markAttachment.glyphSet()
        markFilter = None
        if self.markFilteringSet is not None:
            markFilter = self.markFilteringSet.glyphSet()
        builder.set_lookup_flag(self.location, self.value,
                                markAttach, markFilter)

    def asFea(self, indent=""):
        res = "lookupflag"
        flags = ["RightToLeft", "IgnoreBaseGlyphs", "IgnoreLigatures", "IgnoreMarks"]
        curr = 1
        for i in range(len(flags)):
            if self.value & curr != 0 :
                res += " " + flags[i]
            curr = curr << 1
        if self.markAttachment is not None :
            res += " MarkAttachmentType {}".format(self.markAttachment.asFea())
        if self.markFilteringSet is not None :
            res += " UseMarkFilteringSet {}".format(self.markFilteringSet.asFea())
        res += ";"
        return res


class LookupReferenceStatement(Statement):
    def __init__(self, location, lookup):
        Statement.__init__(self, location)
        self.location, self.lookup = (location, lookup)

    def build(self, builder):
        builder.add_lookup_call(self.lookup.name)

    def asFea(self, indent=""):
        return "lookup {};".format(self.lookup.name)


class MarkBasePosStatement(Statement):
    def __init__(self, location, base, marks):
        Statement.__init__(self, location)
        self.base, self.marks = base, marks

    def build(self, builder):
        builder.add_mark_base_pos(self.location, self.base.glyphSet(), self.marks)

    def asFea(self, indent=""):
        res = "pos base {}".format(self.base.asFea())
        for a, m in self.marks:
            res += " {} mark @{}".format(a.asFea(), m.name)
        res += ";"
        return res

class MarkLigPosStatement(Statement):
    def __init__(self, location, ligatures, marks):
        Statement.__init__(self, location)
        self.ligatures, self.marks = ligatures, marks

    def build(self, builder):
        builder.add_mark_lig_pos(self.location, self.ligatures.glyphSet(), self.marks)

    def asFea(self, indent="") :
        res = "pos ligature {}".format(self.ligatures.asFea())
        ligs = []
        for l in self.marks :
            temp = ""
            if l is None or not len(l) :
                temp = " <anchor NULL>"
            else :
                for a, m in l :
                    temp += " {} mark @{}".format(a.asFea(), m.name)
            ligs.append(temp)
        res += ("\n" + indent + SHIFT + "ligComponent").join(ligs)
        res += ";"
        return res

class MarkMarkPosStatement(Statement):
    def __init__(self, location, baseMarks, marks):
        Statement.__init__(self, location)
        self.baseMarks, self.marks = baseMarks, marks

    def build(self, builder):
        builder.add_mark_mark_pos(self.location, self.baseMarks.glyphSet(), self.marks)

    def asFea(self, indent=""):
        res = "pos mark {}".format(self.baseMarks.asFea())
        for a, m in self.marks:
            res += " {} mark @{}".format(a.asFea(), m.name)
        res += ";"
        return res


class MultipleSubstStatement(Statement):
    def __init__(self, location, prefix, glyph, suffix, replacement):
        Statement.__init__(self, location)
        self.prefix, self.glyph, self.suffix = prefix, glyph, suffix
        self.replacement = replacement

    def build(self, builder):
        prefix = [p.glyphSet() for p in self.prefix]
        suffix = [s.glyphSet() for s in self.suffix]
        builder.add_multiple_subst(
            self.location, prefix, self.glyph, suffix, self.replacement)

    def asFea(self, indent="") :
        res = "sub ";
        if len(self.prefix) or len(self.suffix) :
            if len(self.prefix):
                res += " ".join(map(asFea, self.prefix)) + " "
            res += asFea(self.glyph) + "'"
            if len(self.suffix):
                res += " " + " ".join(map(asFea, self.suffix))
        else :
            res += asFea(self.glyph)
        res += " by "
        res += " ".join(map(asFea, self.replacement))
        res += ";"
        return res


class PairPosStatement(Statement):
    def __init__(self, location, enumerated,
                 glyphs1, valuerecord1, glyphs2, valuerecord2):
        Statement.__init__(self, location)
        self.enumerated = enumerated
        self.glyphs1, self.valuerecord1 = glyphs1, valuerecord1
        self.glyphs2, self.valuerecord2 = glyphs2, valuerecord2

    def build(self, builder):
        if self.enumerated:
            g = [self.glyphs1.glyphSet(), self.glyphs2.glyphSet()]
            for glyph1, glyph2 in itertools.product(*g):
                builder.add_specific_pair_pos(
                    self.location, glyph1, self.valuerecord1,
                    glyph2, self.valuerecord2)
            return

        is_specific = (isinstance(self.glyphs1, GlyphName) and
                       isinstance(self.glyphs2, GlyphName))
        if is_specific:
            builder.add_specific_pair_pos(
                self.location, self.glyphs1.glyph, self.valuerecord1,
                self.glyphs2.glyph, self.valuerecord2)
        else:
            builder.add_class_pair_pos(
                self.location, self.glyphs1.glyphSet(), self.valuerecord1,
                self.glyphs2.glyphSet(), self.valuerecord2)

    def asFea(self, indent=""):
        res = "enum " if self.enumerated else ""
        if self.valuerecord2 :
            res += "pos {} {} {} {};".format(self.glyphs1.asFea(), self.valuerecord1.makeString(),
                        self.glyphs2.asFea(), self.valuerecord2.makeString())
        else :
            res += "pos {} {} {};".format(self.glyphs1.asFea(), self.glyphs2.asFea(), 
                        self.valuerecord1.makeString())
        return res


class ReverseChainSingleSubstStatement(Statement):
    def __init__(self, location, old_prefix, old_suffix, glyphs, replacements):
        Statement.__init__(self, location)
        self.old_prefix, self.old_suffix = old_prefix, old_suffix
        self.glyphs = glyphs
        self.replacements = replacements

    def build(self, builder):
        prefix = [p.glyphSet() for p in self.old_prefix]
        suffix = [s.glyphSet() for s in self.old_suffix]
        originals = self.glyphs[0].glyphSet()
        replaces = self.replacements[0].glyphSet()
        if len(replaces) == 1 :
            replaces = replaces * len(originals)
        builder.add_reverse_chain_single_subst(self.location, prefix, suffix,
                                dict(zip(originals, replaces)))

    def asFea(self, indent=""):
        res = "rsub "
        if len(self.old_prefix) or len(self.old_suffix) :
            if len(self.old_prefix) :
                res += " ".join([asFea(g) for g in self.old_prefix]) + " "
            res += " ".join([asFea(g) + "'" for g in self.glyphs])
            if len(self.old_suffix) :
                res += " " + " ".join([asFea(g) for g in self.old_suffix])
        else :
            res += " ".join(map(asFea, self.glyphs))
        res += " by {};".format(" ".join([asFea(g) for g in self.replacements]))
        return res


class SingleSubstStatement(Statement):
    def __init__(self, location, glyphs, replace, prefix, suffix, forceChain):
        Statement.__init__(self, location)
        self.prefix, self.suffix = prefix, suffix
        self.forceChain = forceChain
        self.glyphs = glyphs
        self.replacements = replace

    def build(self, builder):
        prefix = [p.glyphSet() for p in self.prefix]
        suffix = [s.glyphSet() for s in self.suffix]
        originals = self.glyphs[0].glyphSet()
        replaces = self.replacements[0].glyphSet()
        if len(replaces) == 1 :
            replaces = replaces * len(originals)
        builder.add_single_subst(self.location, prefix, suffix,
                                 OrderedDict(zip(originals, replaces)),
                                 self.forceChain)

    def asFea(self, indent=""):
        res = "sub "
        if len(self.prefix) or len(self.suffix) or self.forceChain :
            if len(self.prefix) :
                res += " ".join([asFea(g) for g in self.prefix]) + " "
            res += " ".join([asFea(g) + "'" for g in self.glyphs])
            if len(self.suffix) :
                res += " " + " ".join([asFea(g) for g in self.suffix])
        else :
            res += " ".join([asFea(g) for g in self.glyphs])
        res += " by {};".format(" ".join([asFea(g) for g in self.replacements]))
        return res


class ScriptStatement(Statement):
    def __init__(self, location, script):
        Statement.__init__(self, location)
        self.script = script

    def build(self, builder):
        builder.set_script(self.location, self.script)

    def asFea(self, indent=""):
        return "script {};".format(self.script.strip())


class SinglePosStatement(Statement):
    def __init__(self, location, pos, prefix, suffix, forceChain):
        Statement.__init__(self, location)
        self.pos, self.prefix, self.suffix = pos, prefix, suffix
        self.forceChain = forceChain

    def build(self, builder):
        prefix = [p.glyphSet() for p in self.prefix]
        suffix = [s.glyphSet() for s in self.suffix]
        pos = [(g.glyphSet(), value) for g, value in self.pos]
        builder.add_single_pos(self.location, prefix, suffix,
                               pos, self.forceChain)

    def asFea(self, indent=""):
        res = "pos "
        if len(self.prefix) or len(self.suffix) or self.forceChain :
            if len(self.prefix) :
                res += " ".join(map(asFea, self.prefix)) + " "
            res += " ".join([asFea(x[0]) + "'" + ((" " + x[1].makeString()) if x[1] else "") for x in self.pos])
            if len(self.suffix) :
                res += " " + " ".join(map(asFea, self.suffix))
        else :
            res += " ".join([asFea(x[0]) + " " + (x[1].makeString() if x[1] else "") for x in self.pos])
        res += ";"
        return res


class SubtableStatement(Statement):
    def __init__(self, location):
        Statement.__init__(self, location)


class ValueRecord(Expression):
    def __init__(self, location, vertical, xPlacement, yPlacement, xAdvance, yAdvance,
                 xPlaDevice, yPlaDevice, xAdvDevice, yAdvDevice):
        Expression.__init__(self, location)
        self.xPlacement, self.yPlacement = (xPlacement, yPlacement)
        self.xAdvance, self.yAdvance = (xAdvance, yAdvance)
        self.xPlaDevice, self.yPlaDevice = (xPlaDevice, yPlaDevice)
        self.xAdvDevice, self.yAdvDevice = (xAdvDevice, yAdvDevice)
        self.vertical = vertical

    def __eq__(self, other):
        return (self.xPlacement == other.xPlacement and
                self.yPlacement == other.yPlacement and
                self.xAdvance == other.xAdvance and
                self.yAdvance == other.yAdvance and
                self.xPlaDevice == other.xPlaDevice and
                self.xAdvDevice == other.xAdvDevice)

    def __ne__(self, other):
        return not self.__eq__(other)

    def __hash__(self):
        return (hash(self.xPlacement) ^ hash(self.yPlacement) ^
                hash(self.xAdvance) ^ hash(self.yAdvance) ^
                hash(self.xPlaDevice) ^ hash(self.yPlaDevice) ^
                hash(self.xAdvDevice) ^ hash(self.yAdvDevice))

    def makeString(self, vertical = None):
        x, y = self.xPlacement, self.yPlacement
        xAdvance, yAdvance = self.xAdvance, self.yAdvance
        xPlaDevice, yPlaDevice = self.xPlaDevice, self.yPlaDevice
        xAdvDevice, yAdvDevice = self.xAdvDevice, self.yAdvDevice
        if vertical is None : vertical = self.vertical

        # Try format A, if possible.
        if x == 0 and y == 0:
            if xAdvance == 0 and vertical:
                return str(yAdvance)
            elif yAdvance == 0 and not vertical:
                return str(xAdvance)

        # Try format B, if possible.
        if (xPlaDevice is None and yPlaDevice is None and
                xAdvDevice is None and yAdvDevice is None):
            return "<%s %s %s %s>" % (x, y, xAdvance, yAdvance)

        # Last resort is format C.
        return "<%s %s %s %s %s %s %s %s>" % (
            x, y, xAdvance, yAdvance,
            deviceToString(xPlaDevice), deviceToString(yPlaDevice),
            deviceToString(xAdvDevice), deviceToString(yAdvDevice))


class ValueRecordDefinition(Statement):
    def __init__(self, location, name, value):
        Statement.__init__(self, location)
        self.name = name
        self.value = value

    def asFea(self, indent=""):
        return "valueRecordDef {} {};".format(self.value.asFea(), self.name)
<<<<<<< HEAD

def simplify_name_attributes(pid, eid, lid) :
    if pid == 3 and eid == 1 and lid == 1033 :
        return ""
    elif pid == 1 and eid == 0 and lid == 0 :
        return "1"
    else :
        return "{} {} {}".format(pid, eid, lid)
=======
>>>>>>> 0d14cfbc

class NameRecord(Statement):
    def __init__(self, location, nameID, platformID,
                 platEncID, langID, string):
        Statement.__init__(self, location)
        self.nameID = nameID
        self.platformID = platformID
        self.platEncID = platEncID
        self.langID = langID
        self.string = string

    def build(self, builder):
        builder.add_name_record(
            self.location, self.nameID, self.platformID,
            self.platEncID, self.langID, self.string)

    def asFea(self, indent="") :
<<<<<<< HEAD
        plat = simplify_name_attributes(self.platformID, self.platEncID, self.langID)
        if plat != "" : plat += " "
        return "nameid {} {}\"{}\";".format(self.nameID, plat, self.string)
=======
        return "nameid {} {} {} {} \"{}\";".format(self.nameID, self.platformID, self.platEncID, self.langID, self.string)
>>>>>>> 0d14cfbc


class FeatureNameStatement(NameRecord):
    def build(self, builder):
        NameRecord.build(self, builder)
        builder.add_featureName(self.location, self.nameID)

    def asFea(self, indent="") :
        if self.nameID == "size" :
            tag = "sizemenuname"
        else :
            tag = "name"
<<<<<<< HEAD
        plat = simplify_name_attributes(self.platformID, self.platEncID, self.langID)
        if plat != "" : plat += " "
        return "{} {}\"{}\";".format(tag, plat, self.string)
=======
        return "{} {} {} {} \"{}\";".format(tag, self.platformID, self.platEncID, self.langID, self.string)
>>>>>>> 0d14cfbc

class SizeParameters(Statement):
    def __init__(self, location, DesignSize, SubfamilyID, RangeStart,
                 RangeEnd):
        Statement.__init__(self, location)
        self.DesignSize = DesignSize
        self.SubfamilyID = SubfamilyID
        self.RangeStart = RangeStart
        self.RangeEnd = RangeEnd

    def build(self, builder):
        builder.set_size_parameters(self.location, self.DesignSize,
                self.SubfamilyID, self.RangeStart, self.RangeEnd)

    def asFea(self, indent="") :
        res = "parameters {:.1f} {}".format(self.DesignSize, self.SubfamilyID)
        if self.RangeStart != 0 or self.RangeEnd != 0 :
            res += " {} {}".format(int(self.RangeStart * 10), int(self.RangeEnd * 10))
        return res + ";"


class BaseAxis(Statement):
    def __init__(self, location, bases, scripts, vertical):
        Statement.__init__(self, location)
        self.bases = bases
        self.scripts = scripts
        self.vertical = vertical

    def build(self, builder):
        builder.set_base_axis(self.bases, self.scripts, self.vertical)

    def asFea(self, indent="") :
        direction = "Vert" if self.vertical else "Horiz"
        scripts = ["{} {} {}".format(a[0], a[1], " ".join(map(str, a[2]))) for a in self.scripts]
        return "{}Axis.BaseTagList {};\n{}{}Axis.BaseScriptList {};".format(direction,
                " ".join(self.bases), indent, direction, ", ".join(scripts))

class OS2Field(Statement):
    def __init__(self, location, key, value):
        Statement.__init__(self, location)
        self.key = key
        self.value = value

    def build(self, builder):
        builder.add_os2_field(self.key, self.value)

    def asFea(self, indent="") :
        def intarr2str(x) :
            return " ".join(map(str, x))
        numbers = ("FSType", "TypoAscender", "TypoDescender", "TypoLineGap",
                   "winAscent", "winDescent", "XHeight", "CapHeight",
                   "WeightClass", "WidthClass", "LowerOpSize", "UpperOpSize")
        ranges = ("UnicodeRange", "CodePageRange")
        keywords = dict([(x.lower(), [x, str]) for x in numbers])
        keywords.update([(x.lower(), [x, intarr2str]) for x in ranges])
        keywords["panose"] = ["Panose", intarr2str]
        keywords["vendor"] = ["Vendor", lambda y: '"{}"'.format(y)]
        if self.key in keywords :
            return "{} {};".format(keywords[self.key][0], keywords[self.key][1](self.value))
        return ""   # should raise exception


class HheaField(Statement):
    def __init__(self, location, key, value):
        Statement.__init__(self, location)
        self.key = key
        self.value = value

    def build(self, builder):
        builder.add_hhea_field(self.key, self.value)

    def asFea(self, indent="") :
        fields = ("CaretOffset", "Ascender", "Descender", "LineGap")
        keywords = dict([(x.lower(), x) for x in fields])
        return "{} {};".format(keywords[self.key], self.value)


class VheaField(Statement):
    def __init__(self, location, key, value):
        Statement.__init__(self, location)
        self.key = key
        self.value = value

    def build(self, builder):
        builder.add_vhea_field(self.key, self.value)

    def asFea(self, indent="") :
        fields = ("VertTypoAscender", "VertTypoDescender", "VertTypoLineGap")
        keywords = dict([(x.lower(), x) for x in fields])
        return "{} {};".format(keywords[self.key], self.value)
<|MERGE_RESOLUTION|>--- conflicted
+++ resolved
@@ -33,11 +33,8 @@
 def asFea(g) :
     if hasattr(g, 'asFea') :
         return g.asFea()
-<<<<<<< HEAD
     elif isinstance(g, tuple) and len(g) == 2 :
         return asFea(g[0]) + "-" + asFea(g[1])   # a range
-=======
->>>>>>> 0d14cfbc
     elif g.lower() in fea_keywords :
         return "\\" + g
     else :
@@ -90,7 +87,6 @@
         return tuple(self.glyphs)
 
     def asFea(self, indent=""):
-<<<<<<< HEAD
         if len(self.original) :
             if self.curr < len(self.glyphs) :
                 self.original.extend(self.glyphs[self.curr:])
@@ -125,9 +121,6 @@
         self.original.append(gc)
         self.glyphs.extend(gc.glyphSet())
         self.curr = len(self.glyphs)
-=======
-        return "[" + " ".join(map(asFea, self.glyphs)) + "]"
->>>>>>> 0d14cfbc
 
 
 class GlyphClassName(Expression):
@@ -278,9 +271,6 @@
     def asFea(self, indent=""):
         return "@" + self.name + " = " + self.glyphs.asFea() + ";"
 
-    def asFea(self, indent=""):
-        return "@" + self.name + " = [" + " ".join(map(asFea, self.glyphs)) + "];"
-
 
 class GlyphClassDefStatement(Statement):
     """Example: GlyphClassDef @UPPERCASE, [B], [C], [D];"""
@@ -375,15 +365,9 @@
         if len(self.prefix) or len(self.suffix) :
             if len(self.prefix) :
                 res += " ".join(map(asFea, self.prefix)) + " "
-<<<<<<< HEAD
-            res += asFea(self.glyph) + "'"    # even though we really only use 1
+            res += self.glyph.asFea() + "'"
             if len(self.suffix) :
                 res += " " + " ".join(map(asFea, self.suffix))
-=======
-            res += " " + asFea(self.glyph) + "'"    # even though we really only use 1
-            if len(self.suffix) :
-                res += " ".join(map(asFea, self.suffix))
->>>>>>> 0d14cfbc
         else :
             res += asFea(self.glyph)
         res += " from "
@@ -1026,7 +1010,6 @@
 
     def asFea(self, indent=""):
         return "valueRecordDef {} {};".format(self.value.asFea(), self.name)
-<<<<<<< HEAD
 
 def simplify_name_attributes(pid, eid, lid) :
     if pid == 3 and eid == 1 and lid == 1033 :
@@ -1035,8 +1018,6 @@
         return "1"
     else :
         return "{} {} {}".format(pid, eid, lid)
-=======
->>>>>>> 0d14cfbc
 
 class NameRecord(Statement):
     def __init__(self, location, nameID, platformID,
@@ -1054,13 +1035,9 @@
             self.platEncID, self.langID, self.string)
 
     def asFea(self, indent="") :
-<<<<<<< HEAD
         plat = simplify_name_attributes(self.platformID, self.platEncID, self.langID)
         if plat != "" : plat += " "
         return "nameid {} {}\"{}\";".format(self.nameID, plat, self.string)
-=======
-        return "nameid {} {} {} {} \"{}\";".format(self.nameID, self.platformID, self.platEncID, self.langID, self.string)
->>>>>>> 0d14cfbc
 
 
 class FeatureNameStatement(NameRecord):
@@ -1073,13 +1050,9 @@
             tag = "sizemenuname"
         else :
             tag = "name"
-<<<<<<< HEAD
         plat = simplify_name_attributes(self.platformID, self.platEncID, self.langID)
         if plat != "" : plat += " "
         return "{} {}\"{}\";".format(tag, plat, self.string)
-=======
-        return "{} {} {} {} \"{}\";".format(tag, self.platformID, self.platEncID, self.langID, self.string)
->>>>>>> 0d14cfbc
 
 class SizeParameters(Statement):
     def __init__(self, location, DesignSize, SubfamilyID, RangeStart,
