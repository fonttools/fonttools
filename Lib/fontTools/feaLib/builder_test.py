--- conflicted
+++ resolved
@@ -160,14 +160,9 @@
         skip = 0
         for l in lines:
             l = l.strip()
-<<<<<<< HEAD
             if l.startswith("#test-fea2fea:") :
                 if len(l) > 15 :
                     output.append(l[15:].strip())
-=======
-            if l.startswith("#test-fea2fea: ") :
-                output.append(l[15:].strip())
->>>>>>> 0d14cfbc
                 skip = 1
             x = l.find("#")
             if x >= 0 :
@@ -388,13 +383,7 @@
 def generate_fea2fea_file_test(name):
     return lambda self: self.check_fea2fea_file(name)
 
-<<<<<<< HEAD
 for name in BuilderTest.TEST_FEATURE_FILES:
-=======
-fea2feafiles = set(BuilderTest.TEST_FEATURE_FILES)
-fea2feafiles = fea2feafiles.difference(set(BuilderTest.TEST_FEA2FEA_SKIP_FILES))
-for name in fea2feafiles:
->>>>>>> 0d14cfbc
     setattr(BuilderTest, "test_Fea2feaFile_{}".format(name),
             generate_fea2fea_file_test(name))
 
