--- conflicted
+++ resolved
@@ -43,18 +43,12 @@
 				try:
 					startID = font.getGlyphID(start, requireReal=1)
 				except KeyError:
-<<<<<<< HEAD
-=======
 					warnings.warn("Coverage table has start glyph ID out of range: %s." % start)
->>>>>>> 7e972479
 					continue
 				try:
 					endID = font.getGlyphID(end, requireReal=1)
 				except KeyError:
-<<<<<<< HEAD
-=======
 					warnings.warn("Coverage table has end glyph ID out of range: %s." % end)
->>>>>>> 7e972479
 					endID = len(glyphOrder)
 				glyphs.append(start)
 				rangeList = [glyphOrder[glyphID] for glyphID in range(startID + 1, endID) ]
