# Copyright 2013 Google, Inc. All Rights Reserved.
#
# Google Author(s): Behdad Esfahbod, Roozbeh Pournader

"""Font merger.
"""

from __future__ import print_function, division, absolute_import
from fontTools.misc.py23 import *
from fontTools.misc.timeTools import timestampNow
from fontTools import ttLib, cffLib
from fontTools.ttLib.tables import otTables, _h_e_a_d
from fontTools.ttLib.tables.DefaultTable import DefaultTable
from fontTools.misc.loggingTools import Timer
from functools import reduce
import sys
import time
import operator
import logging


log = logging.getLogger("fontTools.merge")
timer = Timer(logger=logging.getLogger(__name__+".timer"), level=logging.INFO)


def _add_method(*clazzes, **kwargs):
	"""Returns a decorator function that adds a new method to one or
	more classes."""
	allowDefault = kwargs.get('allowDefaultTable', False)
	def wrapper(method):
		done = []
		for clazz in clazzes:
			if clazz in done: continue # Support multiple names of a clazz
			done.append(clazz)
			assert allowDefault or clazz != DefaultTable, 'Oops, table class not found.'
			assert method.__name__ not in clazz.__dict__, \
				"Oops, class '%s' has method '%s'." % (clazz.__name__, method.__name__)
			setattr(clazz, method.__name__, method)
		return None
	return wrapper

# General utility functions for merging values from different fonts

def equal(lst):
	lst = list(lst)
	t = iter(lst)
	first = next(t)
	assert all(item == first for item in t), "Expected all items to be equal: %s" % lst
	return first

def first(lst):
	return next(iter(lst))

def recalculate(lst):
	return NotImplemented

def current_time(lst):
	return timestampNow()

def bitwise_and(lst):
	return reduce(operator.and_, lst)

def bitwise_or(lst):
	return reduce(operator.or_, lst)

def avg_int(lst):
	lst = list(lst)
	return sum(lst) // len(lst)

def onlyExisting(func):
	"""Returns a filter func that when called with a list,
	only calls func on the non-NotImplemented items of the list,
	and only so if there's at least one item remaining.
	Otherwise returns NotImplemented."""

	def wrapper(lst):
		items = [item for item in lst if item is not NotImplemented]
		return func(items) if items else NotImplemented

	return wrapper

def sumLists(lst):
	l = []
	for item in lst:
		l.extend(item)
	return l

def sumDicts(lst):
	d = {}
	for item in lst:
		d.update(item)
	return d

def mergeObjects(lst):
	lst = [item for item in lst if item is not NotImplemented]
	if not lst:
		return NotImplemented
	lst = [item for item in lst if item is not None]
	if not lst:
		return None
	clazz = lst[0].__class__
	assert all(type(item) == clazz for item in lst), lst

	logic = clazz.mergeMap
	returnTable = clazz()
	returnDict = {}

	allKeys = set.union(set(), *(vars(table).keys() for table in lst))
	for key in allKeys:
		try:
			mergeLogic = logic[key]
		except KeyError:
			try:
				mergeLogic = logic['*']
			except KeyError:
				raise Exception("Don't know how to merge key %s of class %s" %
						(key, clazz.__name__))
		if mergeLogic is NotImplemented:
			continue
		value = mergeLogic(getattr(table, key, NotImplemented) for table in lst)
		if value is not NotImplemented:
			returnDict[key] = value

	returnTable.__dict__ = returnDict

	return returnTable

def mergeBits(bitmap):

	def wrapper(lst):
		lst = list(lst)
		returnValue = 0
		for bitNumber in range(bitmap['size']):
			try:
				mergeLogic = bitmap[bitNumber]
			except KeyError:
				try:
					mergeLogic = bitmap['*']
				except KeyError:
					raise Exception("Don't know how to merge bit %s" % bitNumber)
			shiftedBit = 1 << bitNumber
			mergedValue = mergeLogic(bool(item & shiftedBit) for item in lst)
			returnValue |= mergedValue << bitNumber
		return returnValue

	return wrapper


@_add_method(DefaultTable, allowDefaultTable=True)
def merge(self, m, tables):
	if not hasattr(self, 'mergeMap'):
		log.info("Don't know how to merge '%s'.", self.tableTag)
		return NotImplemented

	logic = self.mergeMap

	if isinstance(logic, dict):
		return m.mergeObjects(self, self.mergeMap, tables)
	else:
		return logic(tables)


ttLib.getTableClass('maxp').mergeMap = {
	'*': max,
	'tableTag': equal,
	'tableVersion': equal,
	'numGlyphs': sum,
	'maxStorage': first,
	'maxFunctionDefs': first,
	'maxInstructionDefs': first,
	# TODO When we correctly merge hinting data, update these values:
	# maxFunctionDefs, maxInstructionDefs, maxSizeOfInstructions
}

headFlagsMergeBitMap = {
	'size': 16,
	'*': bitwise_or,
	1: bitwise_and, # Baseline at y = 0
	2: bitwise_and, # lsb at x = 0
	3: bitwise_and, # Force ppem to integer values. FIXME?
	5: bitwise_and, # Font is vertical
	6: lambda bit: 0, # Always set to zero
	11: bitwise_and, # Font data is 'lossless'
	13: bitwise_and, # Optimized for ClearType
	14: bitwise_and, # Last resort font. FIXME? equal or first may be better
	15: lambda bit: 0, # Always set to zero
}

ttLib.getTableClass('head').mergeMap = {
	'tableTag': equal,
	'tableVersion': max,
	'fontRevision': max,
	'checkSumAdjustment': lambda lst: 0, # We need *something* here
	'magicNumber': equal,
	'flags': mergeBits(headFlagsMergeBitMap),
	'unitsPerEm': equal,
	'created': current_time,
	'modified': current_time,
	'xMin': min,
	'yMin': min,
	'xMax': max,
	'yMax': max,
	'macStyle': first,
	'lowestRecPPEM': max,
	'fontDirectionHint': lambda lst: 2,
	'indexToLocFormat': recalculate,
	'glyphDataFormat': equal,
}

ttLib.getTableClass('hhea').mergeMap = {
	'*': equal,
	'tableTag': equal,
	'tableVersion': max,
	'ascent': max,
	'descent': min,
	'lineGap': max,
	'advanceWidthMax': max,
	'minLeftSideBearing': min,
	'minRightSideBearing': min,
	'xMaxExtent': max,
	'caretSlopeRise': first,
	'caretSlopeRun': first,
	'caretOffset': first,
	'numberOfHMetrics': recalculate,
}

os2FsTypeMergeBitMap = {
	'size': 16,
	'*': lambda bit: 0,
	1: bitwise_or, # no embedding permitted
	2: bitwise_and, # allow previewing and printing documents
	3: bitwise_and, # allow editing documents
	8: bitwise_or, # no subsetting permitted
	9: bitwise_or, # no embedding of outlines permitted
}

def mergeOs2FsType(lst):
	lst = list(lst)
	if all(item == 0 for item in lst):
		return 0

	# Compute least restrictive logic for each fsType value
	for i in range(len(lst)):
		# unset bit 1 (no embedding permitted) if either bit 2 or 3 is set
		if lst[i] & 0x000C:
			lst[i] &= ~0x0002
		# set bit 2 (allow previewing) if bit 3 is set (allow editing)
		elif lst[i] & 0x0008:
			lst[i] |= 0x0004
		# set bits 2 and 3 if everything is allowed
		elif lst[i] == 0:
			lst[i] = 0x000C

	fsType = mergeBits(os2FsTypeMergeBitMap)(lst)
	# unset bits 2 and 3 if bit 1 is set (some font is "no embedding")
	if fsType & 0x0002:
		fsType &= ~0x000C
	return fsType


ttLib.getTableClass('OS/2').mergeMap = {
	'*': first,
	'tableTag': equal,
	'version': max,
	'xAvgCharWidth': avg_int, # Apparently fontTools doesn't recalc this
	'fsType': mergeOs2FsType, # Will be overwritten
	'panose': first, # FIXME: should really be the first Latin font
	'ulUnicodeRange1': bitwise_or,
	'ulUnicodeRange2': bitwise_or,
	'ulUnicodeRange3': bitwise_or,
	'ulUnicodeRange4': bitwise_or,
	'fsFirstCharIndex': min,
	'fsLastCharIndex': max,
	'sTypoAscender': max,
	'sTypoDescender': min,
	'sTypoLineGap': max,
	'usWinAscent': max,
	'usWinDescent': max,
	# Version 2,3,4
	'ulCodePageRange1': onlyExisting(bitwise_or),
	'ulCodePageRange2': onlyExisting(bitwise_or),
	'usMaxContex': onlyExisting(max),
	# TODO version 5
}

@_add_method(ttLib.getTableClass('OS/2'))
def merge(self, m, tables):
	DefaultTable.merge(self, m, tables)
	if self.version < 2:
		# bits 8 and 9 are reserved and should be set to zero
		self.fsType &= ~0x0300
	if self.version >= 3:
		# Only one of bits 1, 2, and 3 may be set. We already take
		# care of bit 1 implications in mergeOs2FsType. So unset
		# bit 2 if bit 3 is already set.
		if self.fsType & 0x0008:
			self.fsType &= ~0x0004
	return self

ttLib.getTableClass('post').mergeMap = {
	'*': first,
	'tableTag': equal,
	'formatType': max,
	'isFixedPitch': min,
	'minMemType42': max,
	'maxMemType42': lambda lst: 0,
	'minMemType1': max,
	'maxMemType1': lambda lst: 0,
	'mapping': onlyExisting(sumDicts),
	'extraNames': lambda lst: [],
}

ttLib.getTableClass('vmtx').mergeMap = ttLib.getTableClass('hmtx').mergeMap = {
	'tableTag': equal,
	'metrics': sumDicts,
}

<<<<<<< HEAD
ttLib.getTableClass('gasp').mergeMap = {
	'tableTag': first,
	'version': max,
	'gaspRange': first, # FIXME? Appears irreconcilable
}

=======
>>>>>>> ca95a07f
ttLib.getTableClass('name').mergeMap = {
	'tableTag': equal,
	'names': first, # FIXME? Does mixing name records make sense?
}

ttLib.getTableClass('loca').mergeMap = {
	'*': recalculate,
	'tableTag': equal,
}

ttLib.getTableClass('glyf').mergeMap = {
	'tableTag': equal,
	'glyphs': sumDicts,
	'glyphOrder': sumLists,
}

@_add_method(ttLib.getTableClass('glyf'))
def merge(self, m, tables):
	for i,table in enumerate(tables):
		for g in table.glyphs.values():
			if i:
				# Drop hints for all but first font, since
				# we don't map functions / CVT values.
				g.removeHinting()
			# Expand composite glyphs to load their
			# composite glyph names.
			if g.isComposite():
				g.expand(table)
	return DefaultTable.merge(self, m, tables)

ttLib.getTableClass('prep').mergeMap = lambda self, lst: first(lst)
ttLib.getTableClass('fpgm').mergeMap = lambda self, lst: first(lst)
ttLib.getTableClass('cvt ').mergeMap = lambda self, lst: first(lst)
ttLib.getTableClass('gasp').mergeMap = lambda self, lst: first(lst) # FIXME? Appears irreconcilable

@_add_method(ttLib.getTableClass('cmap'))
def merge(self, m, tables):
	# TODO Handle format=14.
	# Only merges 4/3/1 and 12/3/10 subtables, ignores all other subtables
	# If there is a format 12 table for the same font, ignore the format 4 table
	cmapTables = []
	for fontIdx,table in enumerate(tables):
		format4 = None
		format12 = None
		for subtable in table.tables:
			properties = (subtable.format, subtable.platformID, subtable.platEncID)
			if properties == (4,3,1):
				format4 = subtable
			elif properties == (12,3,10):
				format12 = subtable
		if format12 is not None:
			cmapTables.append((format12, fontIdx))
		elif format4 is not None:
			cmapTables.append((format4, fontIdx))

	# Build a unicode mapping, then decide which format is needed to store it.
	cmap = {}
	for table,fontIdx in cmapTables:
		# handle duplicates
		for uni,gid in table.cmap.items():
			oldgid = cmap.get(uni, None)
			if oldgid is None:
				cmap[uni] = gid
			elif oldgid != gid:
				# Char previously mapped to oldgid, now to gid.
				# Record, to fix up in GSUB 'locl' later.
				if m.duplicateGlyphsPerFont[fontIdx].get(oldgid, gid) == gid:
					m.duplicateGlyphsPerFont[fontIdx][oldgid] = gid
				else:
					# char previously mapped to oldgid but already remapped to a different gid,
					# save new gid as an alternate
					# TODO: try harder to save these
					log.warn("Dropped mapping from codepoint %#06X to glyphId '%s'", uni, gid)

	cmapBmpOnly = {uni: gid for uni,gid in cmap.items() if uni <= 0xFFFF}
	self.tables = []
	module = ttLib.getTableModule('cmap')
	if len(cmapBmpOnly) != len(cmap):
		# format-12 required.
		cmapTable = module.cmap_classes[12](12)
		cmapTable.platformID = 3
		cmapTable.platEncID = 10
		cmapTable.language = 0
		cmapTable.cmap = cmap
		self.tables.append(cmapTable)
	# always create format-4
	cmapTable = module.cmap_classes[4](4)
	cmapTable.platformID = 3
	cmapTable.platEncID = 1
	cmapTable.language = 0
	cmapTable.cmap = cmapBmpOnly
	# ordered by platform then encoding
	self.tables.insert(0, cmapTable)
	self.tableVersion = 0
	self.numSubTables = len(self.tables)
	return self


otTables.ScriptList.mergeMap = {
	'ScriptCount': sum,
	'ScriptRecord': lambda lst: sorted(sumLists(lst), key=lambda s: s.ScriptTag),
}
otTables.BaseScriptList.mergeMap = {
	'BaseScriptCount': sum,
	'BaseScriptRecord': lambda lst: sorted(sumLists(lst), key=lambda s: s.BaseScriptTag),
}

otTables.FeatureList.mergeMap = {
	'FeatureCount': sum,
	'FeatureRecord': lambda lst: sorted(sumLists(lst), key=lambda s: s.FeatureTag),
}

otTables.LookupList.mergeMap = {
	'LookupCount': sum,
	'Lookup': sumLists,
}

otTables.Coverage.mergeMap = {
	'Format': min,
	'glyphs': sumLists,
}

otTables.ClassDef.mergeMap = {
	'Format': min,
	'classDefs': sumDicts,
}

otTables.LigCaretList.mergeMap = {
	'Coverage': mergeObjects,
	'LigGlyphCount': sum,
	'LigGlyph': sumLists,
}

otTables.AttachList.mergeMap = {
	'Coverage': mergeObjects,
	'GlyphCount': sum,
	'AttachPoint': sumLists,
}

# XXX Renumber MarkFilterSets of lookups
otTables.MarkGlyphSetsDef.mergeMap = {
	'MarkSetTableFormat': equal,
	'MarkSetCount': sum,
	'Coverage': sumLists,
}

otTables.Axis.mergeMap = {
	'*': mergeObjects,
}

# XXX Fix BASE table merging
otTables.BaseTagList.mergeMap = {
	'BaseTagCount': sum,
	'BaselineTag': sumLists,
}

otTables.GDEF.mergeMap = \
otTables.GSUB.mergeMap = \
otTables.GPOS.mergeMap = \
otTables.BASE.mergeMap = \
otTables.JSTF.mergeMap = \
otTables.MATH.mergeMap = \
{
	'*': mergeObjects,
	'Version': max,
}

ttLib.getTableClass('GDEF').mergeMap = \
ttLib.getTableClass('GSUB').mergeMap = \
ttLib.getTableClass('GPOS').mergeMap = \
ttLib.getTableClass('BASE').mergeMap = \
ttLib.getTableClass('JSTF').mergeMap = \
ttLib.getTableClass('MATH').mergeMap = \
{
	'tableTag': onlyExisting(equal), # XXX clean me up
	'table': mergeObjects,
}

@_add_method(ttLib.getTableClass('GSUB'))
def merge(self, m, tables):

	assert len(tables) == len(m.duplicateGlyphsPerFont)
	for i,(table,dups) in enumerate(zip(tables, m.duplicateGlyphsPerFont)):
		if not dups: continue
		if table is None or table is NotImplemented:
			# Checks whether the dups are equivalent or not.
			# Discard gid if its shape is not equal to that of oldgid.
			for oldgid, gid in dups.items():
				if not isGlyphSame(m.fonts, oldgid, gid):
					oldgname, oldidx = getGlyphNameAndFontIndex(oldgid)
					gname, idx = getGlyphNameAndFontIndex(gid)
					log.warn("%s:<%s> is dropped and replaced by %s:<%s>" % (m.fontfiles[idx], gname, m.fontfiles[oldidx], oldgname))
			continue
		lookupMap = {id(v):v for v in table.table.LookupList.Lookup}
		featureMap = {id(v):v for v in table.table.FeatureList.FeatureRecord}
		synthFeature = None
		synthLookup = None
		for script in table.table.ScriptList.ScriptRecord:
			if script.ScriptTag == 'DFLT': continue # XXX
			for langsys in [script.Script.DefaultLangSys] + [l.LangSys for l in script.Script.LangSysRecord]:
				if langsys is None: continue # XXX Create!
				feature = [featureMap[v] for v in langsys.FeatureIndex if featureMap[v].FeatureTag == 'locl']
				assert len(feature) <= 1
				if feature:
					feature = feature[0]
				else:
					if not synthFeature:
						synthFeature = otTables.FeatureRecord()
						synthFeature.FeatureTag = 'locl'
						f = synthFeature.Feature = otTables.Feature()
						f.FeatureParams = None
						f.LookupCount = 0
						f.LookupListIndex = []
						langsys.FeatureIndex.append(id(synthFeature))
						featureMap[id(synthFeature)] = synthFeature
						langsys.FeatureIndex.sort(key=lambda v: featureMap[v].FeatureTag)
						table.table.FeatureList.FeatureRecord.append(synthFeature)
						table.table.FeatureList.FeatureCount += 1
					feature = synthFeature

				if not synthLookup:
					subtable = otTables.SingleSubst()
					subtable.mapping = dups
					synthLookup = otTables.Lookup()
					synthLookup.LookupFlag = 0
					synthLookup.LookupType = 1
					synthLookup.SubTableCount = 1
					synthLookup.SubTable = [subtable]
					table.table.LookupList.Lookup.append(synthLookup)
					table.table.LookupList.LookupCount += 1

				feature.Feature.LookupListIndex[:0] = [id(synthLookup)]
				feature.Feature.LookupCount += 1

	DefaultTable.merge(self, m, tables)
	return self

@_add_method(otTables.SingleSubst,
		otTables.MultipleSubst,
		otTables.AlternateSubst,
		otTables.LigatureSubst,
		otTables.ReverseChainSingleSubst,
		otTables.SinglePos,
		otTables.PairPos,
		otTables.CursivePos,
		otTables.MarkBasePos,
		otTables.MarkLigPos,
		otTables.MarkMarkPos)
def mapLookups(self, lookupMap):
	pass

def getGlyphNameAndFontIndex(gid):
	"""Gets glyph name and font index from the composite glyph id.

	Args:
		gid: string representing glyph id. E.g. uni0000#0

	Returns:
		A tuple with two elements. The first element is a string representing the
		glyph name. The second element is an integer representing the font index in
		command line args.

	Example:
		'uni0000', 3 = getGlyphNameAndFontIndex('uni0000#3')
	"""
	# FIXME? This is too hacky. Find another way to wire down the fonts to this function.
	assert '#' in gid and gid.rsplit('#', 1)[1].isdigit(), 'incorrect gid format'
	return gid.rsplit('#', 1)[0], int(gid.rsplit('#', 1)[1])


def isGlyphSame(fonts, gid_0, gid_1):
	"""Checks if the given glyphs specified by gid are equal or not.

	Two glyphs are considered as equal iff:
	1) Their outlines are equal and 2) their advance widths are equal.

	Args:
		fonts: a list of TTFont instances.
		gid_0: a string representing glyph id. E.g. uni0000#0
		gid_1: a string representing glyph id. E.g. uni000A#3

	Returns:
		A bool indicating whether the given glyphs are equal or not.
	"""
	from fontTools.pens.recordingPen import RecordingPen
	# Checks outline
	pen_0 = RecordingPen()
	pen_1 = RecordingPen()
	gid_0, index_0 = getGlyphNameAndFontIndex(gid_0)
	gid_1, index_1 = getGlyphNameAndFontIndex(gid_1)


	fonts[index_0].getGlyphSet()[gid_0].draw(pen_0)
	fonts[index_1].getGlyphSet()[gid_1].draw(pen_1)


	if pen_0.value != pen_1.value:
		log.info("outlines are different: %s:%s, %s:%s" % (gid_0, pen_0.value, gid_1, pen_1.value))
		return False

	# Checks advance width and left bearing
	if 'vmtx' in fonts[index_0] and 'vmtx' in fonts[index_1]:
		isEqual = fonts[index_0]['vmtx'].metrics[gid_0] == fonts[index_1]['vmtx'].metrics[gid_1]
		if not isEqual:
			log.info("advance height is different:%s, %s " % (fonts[index_0]['vmtx'].metrics[gid_0], fonts[index_1]['vmtx'].metrics[gid_1]))
		return isEqual
	assert 'hmtx' in fonts[index_0] and 'hmtx' in fonts[index_1]
	isEqual = fonts[index_0]['hmtx'].metrics[gid_0] == fonts[index_1]['hmtx'].metrics[gid_1]
	if not isEqual:
		log.info("advance width is different: %s, %s" %(fonts[index_0]['hmtx'].metrics[gid_0], fonts[index_1]['hmtx'].metrics[gid_1]))
	return isEqual

# Copied and trimmed down from subset.py
@_add_method(otTables.ContextSubst,
		otTables.ChainContextSubst,
		otTables.ContextPos,
		otTables.ChainContextPos)
def __merge_classify_context(self):

	class ContextHelper(object):
		def __init__(self, klass, Format):
			if klass.__name__.endswith('Subst'):
				Typ = 'Sub'
				Type = 'Subst'
			else:
				Typ = 'Pos'
				Type = 'Pos'
			if klass.__name__.startswith('Chain'):
				Chain = 'Chain'
			else:
				Chain = ''
			ChainTyp = Chain+Typ

			self.Typ = Typ
			self.Type = Type
			self.Chain = Chain
			self.ChainTyp = ChainTyp

			self.LookupRecord = Type+'LookupRecord'

			if Format == 1:
				self.Rule = ChainTyp+'Rule'
				self.RuleSet = ChainTyp+'RuleSet'
			elif Format == 2:
				self.Rule = ChainTyp+'ClassRule'
				self.RuleSet = ChainTyp+'ClassSet'

	if self.Format not in [1, 2, 3]:
		return None  # Don't shoot the messenger; let it go
	if not hasattr(self.__class__, "__ContextHelpers"):
		self.__class__.__ContextHelpers = {}
	if self.Format not in self.__class__.__ContextHelpers:
		helper = ContextHelper(self.__class__, self.Format)
		self.__class__.__ContextHelpers[self.Format] = helper
	return self.__class__.__ContextHelpers[self.Format]


@_add_method(otTables.ContextSubst,
		otTables.ChainContextSubst,
		otTables.ContextPos,
		otTables.ChainContextPos)
def mapLookups(self, lookupMap):
	c = self.__merge_classify_context()

	if self.Format in [1, 2]:
		for rs in getattr(self, c.RuleSet):
			if not rs: continue
			for r in getattr(rs, c.Rule):
				if not r: continue
				for ll in getattr(r, c.LookupRecord):
					if not ll: continue
					ll.LookupListIndex = lookupMap[ll.LookupListIndex]
	elif self.Format == 3:
		for ll in getattr(self, c.LookupRecord):
			if not ll: continue
			ll.LookupListIndex = lookupMap[ll.LookupListIndex]
	else:
		assert 0, "unknown format: %s" % self.Format

@_add_method(otTables.ExtensionSubst,
		otTables.ExtensionPos)
def mapLookups(self, lookupMap):
	if self.Format == 1:
		self.ExtSubTable.mapLookups(lookupMap)
	else:
		assert 0, "unknown format: %s" % self.Format

@_add_method(otTables.Lookup)
def mapLookups(self, lookupMap):
	for st in self.SubTable:
		if not st: continue
		st.mapLookups(lookupMap)

@_add_method(otTables.LookupList)
def mapLookups(self, lookupMap):
	for l in self.Lookup:
		if not l: continue
		l.mapLookups(lookupMap)

@_add_method(otTables.Feature)
def mapLookups(self, lookupMap):
	self.LookupListIndex = [lookupMap[i] for i in self.LookupListIndex]

@_add_method(otTables.FeatureList)
def mapLookups(self, lookupMap):
	for f in self.FeatureRecord:
		if not f or not f.Feature: continue
		f.Feature.mapLookups(lookupMap)

@_add_method(otTables.DefaultLangSys,
		otTables.LangSys)
def mapFeatures(self, featureMap):
	self.FeatureIndex = [featureMap[i] for i in self.FeatureIndex]
	if self.ReqFeatureIndex != 65535:
		self.ReqFeatureIndex = featureMap[self.ReqFeatureIndex]

@_add_method(otTables.Script)
def mapFeatures(self, featureMap):
	if self.DefaultLangSys:
		self.DefaultLangSys.mapFeatures(featureMap)
	for l in self.LangSysRecord:
		if not l or not l.LangSys: continue
		l.LangSys.mapFeatures(featureMap)

@_add_method(otTables.ScriptList)
def mapFeatures(self, featureMap):
	for s in self.ScriptRecord:
		if not s or not s.Script: continue
		s.Script.mapFeatures(featureMap)


class Options(object):

	class UnknownOptionError(Exception):
		pass

	def __init__(self, **kwargs):

		self.verbose = False
		self.timing = False

		self.set(**kwargs)

	def set(self, **kwargs):
		for k,v in kwargs.items():
			if not hasattr(self, k):
				raise self.UnknownOptionError("Unknown option '%s'" % k)
			setattr(self, k, v)

	def parse_opts(self, argv, ignore_unknown=False):
		ret = []
		opts = {}
		for a in argv:
			orig_a = a
			if not a.startswith('--'):
				ret.append(a)
				continue
			a = a[2:]
			i = a.find('=')
			op = '='
			if i == -1:
				if a.startswith("no-"):
					k = a[3:]
					v = False
				else:
					k = a
					v = True
			else:
				k = a[:i]
				if k[-1] in "-+":
					op = k[-1]+'='  # Ops is '-=' or '+=' now.
					k = k[:-1]
				v = a[i+1:]
			k = k.replace('-', '_')
			if not hasattr(self, k):
				if ignore_unknown is True or k in ignore_unknown:
					ret.append(orig_a)
					continue
				else:
					raise self.UnknownOptionError("Unknown option '%s'" % a)

			ov = getattr(self, k)
			if isinstance(ov, bool):
				v = bool(v)
			elif isinstance(ov, int):
				v = int(v)
			elif isinstance(ov, list):
				vv = v.split(',')
				if vv == ['']:
					vv = []
				vv = [int(x, 0) if len(x) and x[0] in "0123456789" else x for x in vv]
				if op == '=':
					v = vv
				elif op == '+=':
					v = ov
					v.extend(vv)
				elif op == '-=':
					v = ov
					for x in vv:
						if x in v:
							v.remove(x)
				else:
					assert 0

			opts[k] = v
		self.set(**opts)

		return ret


class Merger(object):

	def __init__(self, options=None):

		if not options:
			options = Options()

		self.options = options

	def merge(self, fontfiles):
		import copy

		mega = ttLib.TTFont()

		#
		# Settle on a mega glyph order.
		#
		fonts = [ttLib.TTFont(fontfile) for fontfile in fontfiles]
		glyphOrders = [font.getGlyphOrder() for font in fonts]
		megaGlyphOrder = self._mergeGlyphOrders(glyphOrders)
		# Reload fonts and set new glyph names on them.
		# TODO Is it necessary to reload font?  I think it is.  At least
		# it's safer, in case tables were loaded to provide glyph names.
		fonts = [ttLib.TTFont(fontfile) for fontfile in fontfiles]
		self.fonts = copy.deepcopy(fonts)
		for font,glyphOrder in zip(fonts, glyphOrders):
			font.setGlyphOrder(glyphOrder)
		mega.setGlyphOrder(megaGlyphOrder)

		for font in fonts:
			self._preMerge(font)

		self.duplicateGlyphsPerFont = [{} for f in fonts]
		self.fontfiles = fontfiles
		allTags = reduce(set.union, (list(font.keys()) for font in fonts), set())
		allTags.remove('GlyphOrder')

		# Make sure we process cmap before GSUB as we have a dependency there.
		if 'GSUB' in allTags:
			allTags.remove('GSUB')
			allTags = ['GSUB'] + list(allTags)
		if 'cmap' in allTags:
			allTags.remove('cmap')
			allTags = ['cmap'] + list(allTags)

		for tag in allTags:
			with timer("merge '%s'" % tag):
				tables = [font.get(tag, NotImplemented) for font in fonts]

				log.info("Merging '%s'.", tag)
				clazz = ttLib.getTableClass(tag)
				table = clazz(tag).merge(self, tables)
				# XXX Clean this up and use:  table = mergeObjects(tables)

				if table is not NotImplemented and table is not False:
					mega[tag] = table
					log.info("Merged '%s'.", tag)
				else:
					log.info("Dropped '%s'.", tag)

		del self.duplicateGlyphsPerFont

		self._postMerge(mega)

		return mega

	def _mergeGlyphOrders(self, glyphOrders):
		"""Modifies passed-in glyphOrders to reflect new glyph names.
		Returns glyphOrder for the merged font."""
		# Simply append font index to the glyph name for now.
		# TODO Even this simplistic numbering can result in conflicts.
		# But then again, we have to improve this soon anyway.
		mega = []
		for n,glyphOrder in enumerate(glyphOrders):
			for i,glyphName in enumerate(glyphOrder):
				glyphName += "#" + repr(n)
				glyphOrder[i] = glyphName
				mega.append(glyphName)
		return mega

	def mergeObjects(self, returnTable, logic, tables):
		# Right now we don't use self at all.  Will use in the future
		# for options and logging.

		allKeys = set.union(set(), *(vars(table).keys() for table in tables if table is not NotImplemented))
		for key in allKeys:
			try:
				mergeLogic = logic[key]
			except KeyError:
				try:
					mergeLogic = logic['*']
				except KeyError:
					raise Exception("Don't know how to merge key %s of class %s" %
							(key, returnTable.__class__.__name__))
			if mergeLogic is NotImplemented:
				continue
			value = mergeLogic(getattr(table, key, NotImplemented) for table in tables)
			if value is not NotImplemented:
				setattr(returnTable, key, value)

		return returnTable

	def _preMerge(self, font):

		# Map indices to references

		GDEF = font.get('GDEF')
		GSUB = font.get('GSUB')
		GPOS = font.get('GPOS')

		for t in [GSUB, GPOS]:
			if not t: continue

			if t.table.LookupList:
				lookupMap = {i:id(v) for i,v in enumerate(t.table.LookupList.Lookup)}
				t.table.LookupList.mapLookups(lookupMap)
				if t.table.FeatureList:
					# XXX Handle present FeatureList but absent LookupList
					t.table.FeatureList.mapLookups(lookupMap)

			if t.table.FeatureList and t.table.ScriptList:
				featureMap = {i:id(v) for i,v in enumerate(t.table.FeatureList.FeatureRecord)}
				t.table.ScriptList.mapFeatures(featureMap)

		# TODO GDEF/Lookup MarkFilteringSets
		# TODO FeatureParams nameIDs

	def _postMerge(self, font):

		# Map references back to indices

		GDEF = font.get('GDEF')
		GSUB = font.get('GSUB')
		GPOS = font.get('GPOS')

		for t in [GSUB, GPOS]:
			if not t: continue

			if t.table.LookupList:
				lookupMap = {id(v):i for i,v in enumerate(t.table.LookupList.Lookup)}
				t.table.LookupList.mapLookups(lookupMap)
				if t.table.FeatureList:
					# XXX Handle present FeatureList but absent LookupList
					t.table.FeatureList.mapLookups(lookupMap)

			if t.table.FeatureList and t.table.ScriptList:
				# XXX Handle present ScriptList but absent FeatureList
				featureMap = {id(v):i for i,v in enumerate(t.table.FeatureList.FeatureRecord)}
				t.table.ScriptList.mapFeatures(featureMap)

		# TODO GDEF/Lookup MarkFilteringSets
		# TODO FeatureParams nameIDs


__all__ = [
	'Options',
	'Merger',
	'main'
]


@timer("make one with everything (TOTAL TIME)")
def main(args=None):
	from fontTools import configLogger
	if args is None:
		args = sys.argv[1:]

	options = Options()
	args = options.parse_opts(args)

	if len(args) < 1:
		print("usage: pyftmerge font...", file=sys.stderr)
		return 1

	configLogger(level=logging.INFO if options.verbose else logging.WARNING)
	if options.timing:
		timer.logger.setLevel(logging.DEBUG)
	else:
		timer.logger.disabled = True

	merger = Merger(options=options)
	font = merger.merge(args)
	outfile = 'merged.ttf'
	with timer("compile and save font"):
		font.save(outfile)


if __name__ == "__main__":
	sys.exit(main())<|MERGE_RESOLUTION|>--- conflicted
+++ resolved
@@ -315,15 +315,6 @@
 	'metrics': sumDicts,
 }
 
-<<<<<<< HEAD
-ttLib.getTableClass('gasp').mergeMap = {
-	'tableTag': first,
-	'version': max,
-	'gaspRange': first, # FIXME? Appears irreconcilable
-}
-
-=======
->>>>>>> ca95a07f
 ttLib.getTableClass('name').mergeMap = {
 	'tableTag': equal,
 	'names': first, # FIXME? Does mixing name records make sense?
